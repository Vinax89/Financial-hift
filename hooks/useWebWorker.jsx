--- conflicted
+++ resolved
@@ -111,11 +111,7 @@
     try {
       return await calculateInWorker('CALCULATE_BUDGET_STATUS', { budgets, transactions });
     } catch (error) {
-<<<<<<< HEAD
-      logWarn('Worker calculation failed, using main thread', { error });
-=======
       logWarn('Worker calculation failed, using main thread', { error, type: 'budgetStatus' });
->>>>>>> 1232a831
       return fallbackCalculateBudgetStatus(budgets, transactions);
     }
   }, []);
@@ -127,11 +123,7 @@
     try {
       return await calculateInWorker('CALCULATE_DEBT_PAYOFF', { debts, monthlyPayment });
     } catch (error) {
-<<<<<<< HEAD
-      logWarn('Worker calculation failed, using main thread', { error });
-=======
       logWarn('Worker calculation failed, using main thread', { error, type: 'payoffSchedule' });
->>>>>>> 1232a831
       return { schedule: [], monthsToPayoff: 0 };
     }
   }, []);
@@ -155,11 +147,7 @@
     try {
       return await calculateInWorker('CALCULATE_ANALYTICS', transactions);
     } catch (error) {
-<<<<<<< HEAD
-      logWarn('Worker calculation failed, using main thread', { error });
-=======
       logWarn('Worker calculation failed, using main thread', { error, type: 'analytics' });
->>>>>>> 1232a831
       return fallbackCalculateAnalytics(transactions);
     }
   }, []);
