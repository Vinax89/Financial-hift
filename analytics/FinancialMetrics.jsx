--- conflicted
+++ resolved
@@ -1,200 +1,3 @@
-<<<<<<< HEAD
-﻿/**
- * @fileoverview Financial metrics dashboard cards
- * @description Displays key financial health indicators including income, spending,
- * savings rate, debt-to-income ratio, goals progress, and emergency fund status
- */
-
-import React, { useMemo, memo } from 'react';
-import { Card, CardContent, CardHeader, CardTitle } from '@/ui/card';
-import { Skeleton } from '@/ui/skeleton';
-import { DollarSign, Percent, TrendingUp, TrendingDown, PiggyBank, CreditCard } from 'lucide-react';
-
-/**
- * Format currency value for display
- * @param {number} amount - Amount to format
- * @returns {string} Formatted currency string
- */
-const formatCurrency = (amount) => new Intl.NumberFormat('en-US', { style: 'currency', currency: 'USD' }).format(amount);
-
-/**
- * Financial Metrics Component
- * @component
- * @param {Object} props
- * @param {Object} [props.data={}] - Financial data (transactions, shifts, debts, goals)
- * @param {boolean} [props.isLoading=false] - Loading state
- * @returns {JSX.Element}
- */
-function FinancialMetrics({ data = {}, isLoading = false }) {
-    // Ensure we have safe defaults for all data properties
-    const {
-        transactions = [],
-        shifts = [],
-        debts = [],
-        goals = []
-    } = data;
-
-    const metrics = useMemo(() => {
-        // Prevent calculations if we're still loading or have no data
-        if (isLoading || (transactions.length === 0 && shifts.length === 0 && debts.length === 0 && goals.length === 0)) {
-            return { 
-                totalIncome: 0, 
-                totalSpending: 0, 
-                savingsRate: 0, 
-                debtToIncome: 0,
-                goalProgress: 0,
-                emergencyFund: 0
-            };
-        }
-
-        try {
-            // Calculate income from shifts and transactions
-            const shiftIncome = shifts.reduce((sum, shift) => sum + (shift.net_pay || 0), 0);
-            const transactionIncome = transactions
-                .filter(t => t.type === 'income')
-                .reduce((sum, t) => sum + (t.amount || 0), 0);
-            const totalIncome = shiftIncome + transactionIncome;
-
-            // Calculate spending
-            const totalSpending = transactions
-                .filter(t => t.type === 'expense')
-                .reduce((sum, t) => sum + Math.abs(t.amount || 0), 0);
-
-            // Savings rate
-            const netIncome = totalIncome - totalSpending;
-            const savingsRate = totalIncome > 0 ? (netIncome / totalIncome) * 100 : 0;
-
-            // Debt-to-income ratio
-            const totalDebt = debts.reduce((sum, debt) => sum + (debt.balance || 0), 0);
-            const monthlyDebtPayments = debts.reduce((sum, debt) => sum + (debt.minimum_payment || 0), 0);
-            const monthlyIncome = totalIncome / 12; // Rough estimate
-            const debtToIncome = monthlyIncome > 0 ? (monthlyDebtPayments / monthlyIncome) * 100 : 0;
-
-            // Goal progress
-            const activeGoals = goals.filter(g => g.status === 'active');
-            const totalGoalTarget = activeGoals.reduce((sum, g) => sum + (g.target_amount || 0), 0);
-            const totalGoalCurrent = activeGoals.reduce((sum, g) => sum + (g.current_amount || 0), 0);
-            const goalProgress = totalGoalTarget > 0 ? (totalGoalCurrent / totalGoalTarget) * 100 : 0;
-
-            // Emergency fund estimate (3-6 months of expenses)
-            const monthlyExpenses = totalSpending / 12;
-            const emergencyFund = totalGoalCurrent; // Simplification
-            const emergencyFundPercentage = monthlyExpenses > 0 
-                ? (emergencyFund / (monthlyExpenses * 3)) * 100 
-                : 0;
-
-            return { 
-                totalIncome, 
-                totalSpending, 
-                savingsRate, 
-                debtToIncome,
-                goalProgress,
-                emergencyFund: Math.min(emergencyFundPercentage, 100)
-            };
-        } catch (error) {
-            if (import.meta.env.DEV) console.error('Error calculating financial metrics:', error);
-            return { 
-                totalIncome: 0, 
-                totalSpending: 0, 
-                savingsRate: 0, 
-                debtToIncome: 0,
-                goalProgress: 0,
-                emergencyFund: 0
-            };
-        }
-    }, [transactions, shifts, debts, goals, isLoading]);
-
-    const metricCards = [
-        { 
-            title: "Total Income (YTD)", 
-            value: formatCurrency(metrics.totalIncome), 
-            icon: TrendingUp, 
-            // Use semantic class
-            color: "text-income",
-            bgColor: "bg-emerald-50 dark:bg-emerald-900/20"
-        },
-        { 
-            title: "Total Spending (YTD)", 
-            value: formatCurrency(metrics.totalSpending), 
-            icon: TrendingDown, 
-            color: "text-expense",
-            bgColor: "bg-rose-50 dark:bg-rose-900/20"
-        },
-        { 
-            title: "Savings Rate", 
-            value: `${metrics.savingsRate.toFixed(1)}%`, 
-            icon: PiggyBank, 
-            color: metrics.savingsRate >= 20 
-                ? "text-success" 
-                : metrics.savingsRate >= 10 
-                ? "text-warning" 
-                : "text-expense",
-            bgColor: metrics.savingsRate >= 20 
-                ? "bg-emerald-50 dark:bg-emerald-900/20" 
-                : metrics.savingsRate >= 10 
-                ? "bg-yellow-50 dark:bg-yellow-900/20" 
-                : "bg-red-50 dark:bg-red-900/20"
-        },
-        { 
-            title: "Debt-to-Income Ratio", 
-            value: `${metrics.debtToIncome.toFixed(1)}%`, 
-            icon: CreditCard, 
-            color: metrics.debtToIncome <= 20 
-                ? "text-success" 
-                : metrics.debtToIncome <= 36 
-                ? "text-warning" 
-                : "text-expense",
-            bgColor: metrics.debtToIncome <= 20 
-                ? "bg-emerald-50 dark:bg-emerald-900/20" 
-                : metrics.debtToIncome <= 36 
-                ? "bg-yellow-50 dark:bg-yellow-900/20" 
-                : "bg-red-50 dark:bg-red-900/20"
-        },
-        { 
-            title: "Goals Progress", 
-            value: `${metrics.goalProgress.toFixed(1)}%`, 
-            icon: Percent, 
-            color: "text-primary",
-            bgColor: "bg-blue-50 dark:bg-blue-900/20"
-        },
-        { 
-            title: "Emergency Fund", 
-            value: `${Math.min(metrics.emergencyFund, 100).toFixed(1)}%`, 
-            icon: DollarSign, 
-            color: metrics.emergencyFund >= 100 ? "text-success" : "text-warning",
-            bgColor: metrics.emergencyFund >= 100 
-                ? "bg-emerald-50 dark:bg-emerald-900/20" 
-                : "bg-orange-50 dark:bg-orange-900/20"
-        },
-    ];
-
-    return (
-        <div className="grid grid-cols-1 md:grid-cols-2 lg:grid-cols-3 gap-6">
-            {metricCards.map((card, index) => (
-                <Card key={index} className="border border-border bg-card">
-                    <CardHeader className="flex flex-row items-center justify-between pb-2">
-                        <CardTitle className="text-sm font-medium text-muted-foreground">{card.title}</CardTitle>
-                        <div className={`p-2 rounded-lg ${card.bgColor}`}>
-                            <card.icon className={`h-4 w-4 ${card.color}`} />
-                        </div>
-                    </CardHeader>
-                    <CardContent>
-                        {isLoading ? (
-                            <div className="h-8 w-24 bg-muted animate-pulse rounded" />
-                        ) : (
-                            <div className={`text-2xl font-bold ${card.color}`}>
-                                {card.value}
-                            </div>
-                        )}
-                    </CardContent>
-                </Card>
-            ))}
-        </div>
-    );
-}
-
-export default memo(FinancialMetrics);
-=======
 /**
  * @fileoverview Financial metrics dashboard cards
  * @description Displays key financial health indicators including income, spending,
@@ -389,5 +192,4 @@
     );
 }
 
-export default memo(FinancialMetrics);
->>>>>>> f4e7d416
+export default memo(FinancialMetrics);