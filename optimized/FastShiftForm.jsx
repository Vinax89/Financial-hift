import React, { useState, useCallback, useMemo } from 'react';
import { Button } from '@/ui/button.jsx';
import { Input } from '@/ui/input.jsx';
import { Label } from '@/ui/label.jsx';
import { Select, SelectContent, SelectItem, SelectTrigger, SelectValue } from '@/ui/select.jsx';
import { Textarea } from '@/ui/textarea.jsx';
import { Badge } from '@/ui/badge.jsx';
import { ThemedButton, ThemedInput } from '../ui/enhanced-components';
import { Clock, MapPin, DollarSign, Calendar, Tag, AlertTriangle } from 'lucide-react';
import { formatCurrency } from '../utils/calculations';
import { validateShift } from '../utils/validation';
import { format } from 'date-fns';
import { ErrorMessage, InlineError } from '@/shared/ErrorMessage.jsx';

// Simple field error component
const FieldError = ({ error, className }) => {
    if (!error) return null;
<<<<<<< HEAD
    return <p className={`text-xs text-destructive mt-1 ${className || ''}}>{error}</p>;
=======
    return <p className={`text-xs text-destructive mt-1 ${className || ''}`}>{error}</p>;
>>>>>>> 99bafcbd
};

// Memoized tag input component
const TagInput = React.memo(({ tags = [], onChange, suggestions = [] }) => {
    const [inputValue, setInputValue] = useState('');

    const addTag = useCallback((tag) => {
        if (tag && !tags.includes(tag)) {
            onChange([...tags, tag]);
        }
        setInputValue('');
    }, [tags, onChange]);

    const removeTag = useCallback((tagToRemove) => {
        onChange(tags.filter(tag => tag !== tagToRemove));
    }, [tags, onChange]);

    const handleKeyDown = useCallback((e) => {
        if (e.key === 'Enter' && inputValue.trim()) {
            e.preventDefault();
            addTag(inputValue.trim());
        }
    }, [inputValue, addTag]);

    return (
        <div className="space-y-2">
            <div className="flex flex-wrap gap-2 mb-2">
                {tags.map(tag => (
                    <Badge key={tag} variant="secondary" className="flex items-center gap-1">
                        <Tag className="h-3 w-3" />
                        {tag}
                        <button
                            type="button"
                            onClick={() => removeTag(tag)}
                            className="ml-1 text-muted-foreground hover:text-destructive"
                        >
                            ×
                        </button>
                    </Badge>
                ))}
            </div>
            <ThemedInput
                placeholder="Add tags (press Enter)"
                value={inputValue}
                onChange={(e) => setInputValue(e.target.value)}
                onKeyDown={handleKeyDown}
            />
            {suggestions.length > 0 && (
                <div className="flex flex-wrap gap-1">
                    {suggestions.map(suggestion => (
                        <button
                            key={suggestion}
                            type="button"
                            onClick={() => addTag(suggestion)}
                            className="text-xs bg-muted hover:bg-muted/80 px-2 py-1 rounded text-muted-foreground"
                        >
                            + {suggestion}
                        </button>
                    ))}
                </div>
            )}
        </div>
    );
});

TagInput.displayName = 'TagInput';

export default function FastShiftForm({ shift, onSubmit, onCancel, allShifts = [] }) {
    const [formData, setFormData] = useState(() => ({
        title: shift?.title || '',
        start_datetime: shift?.start_datetime ? shift.start_datetime.slice(0, 16) : '',
        end_datetime: shift?.end_datetime ? shift.end_datetime.slice(0, 16) : '',
        scheduled_hours: shift?.scheduled_hours || 0,
        actual_hours: shift?.actual_hours || shift?.scheduled_hours || 0,
        break_hours: shift?.break_hours || 0,
        location: shift?.location || '',
        department: shift?.department || '',
        shift_type: shift?.shift_type || 'regular',
        status: shift?.status || 'completed',
        tags: shift?.tags || [],
        notes: shift?.notes || '',
        gross_pay: shift?.gross_pay || 0,
        net_pay: shift?.net_pay || 0,
        manager: shift?.manager || '',
        patient_census: shift?.patient_census || null,
        is_mandatory: shift?.is_mandatory || false
    }));

    const [validation, setValidation] = useState({ isValid: true, errors: {} });
    const [isSubmitting, setIsSubmitting] = useState(false);

    // Memoized suggestions for tags
    const tagSuggestions = useMemo(() => [
        'night', 'weekend', 'holiday', 'charge', 'call', 'overtime', 'float', 'cancel', 'bonus'
    ], []);

    // Memoized field change handler
    const handleFieldChange = useCallback((field, value) => {
        setFormData(prev => {
            const newData = { ...prev, [field]: value };
            
            // Auto-calculate hours if start/end times change
            if (field === 'start_datetime' || field === 'end_datetime') {
                if (newData.start_datetime && newData.end_datetime) {
                    const start = new Date(newData.start_datetime);
                    const end = new Date(newData.end_datetime);
                    const diffHours = (end - start) / (1000 * 60 * 60);
                    
                    if (diffHours > 0) {
                        newData.scheduled_hours = diffHours;
                        if (!prev.actual_hours || prev.actual_hours === prev.scheduled_hours) {
                            newData.actual_hours = diffHours;
                        }
                    }
                }
            }
            
            return newData;
        });
    }, []);

    // Memoized validation with overlap checking
    const validatedData = useMemo(() => {
        // Filter out current shift when editing to avoid self-overlap detection
        const otherShifts = shift 
            ? allShifts.filter(s => s.id !== shift.id)
            : allShifts;
        
        const result = validateShift(formData, otherShifts);
        setValidation(result);
        return result;
    }, [formData, allShifts, shift]);

    const handleSubmit = useCallback(async (e) => {
        e.preventDefault();
        
        if (!validatedData.isValid) return;
        
        setIsSubmitting(true);
        try {
            const submitData = {
                ...formData,
                scheduled_hours: parseFloat(formData.scheduled_hours) || 0,
                actual_hours: parseFloat(formData.actual_hours) || 0,
                break_hours: parseFloat(formData.break_hours) || 0,
                gross_pay: parseFloat(formData.gross_pay) || 0,
                net_pay: parseFloat(formData.net_pay) || 0,
                patient_census: formData.patient_census ? parseInt(formData.patient_census) : null,
            };
            
            await onSubmit(submitData);
        } catch (error) {
            console.error('Submit error:', error);
        } finally {
            setIsSubmitting(false);
        }
    }, [formData, validatedData.isValid, onSubmit]);

    return (
        <form onSubmit={handleSubmit} className="space-y-6">
            {/* Header */}
            <div className="flex items-center justify-between pb-4 border-b">
                <h3 className="text-lg font-semibold flex items-center gap-2">
                    <Clock className="h-5 w-5 text-primary" />
                    {shift ? 'Edit Shift' : 'Add New Shift'}
                </h3>
                {!validatedData.isValid && (
                    <InlineError message="Please fix errors below" />
                )}
            </div>

            {/* Basic Information */}
            <div className="grid md:grid-cols-2 gap-6">
                <div className="space-y-2">
                    <Label htmlFor="title">Shift Title *</Label>
                    <ThemedInput
                        id="title"
                        value={formData.title}
                        onChange={(e) => handleFieldChange('title', e.target.value)}
                        placeholder="e.g., RN - ICU Day Shift"
                        error={validation.errors.title}
                    />
                    <FieldError error={validation.errors.title} />
                </div>

                <div className="space-y-2">
                    <Label htmlFor="shift_type">Shift Type</Label>
                    <Select value={formData.shift_type} onValueChange={(value) => handleFieldChange('shift_type', value)}>
                        <SelectTrigger>
                            <SelectValue />
                        </SelectTrigger>
                        <SelectContent>
                            <SelectItem value="regular">Regular</SelectItem>
                            <SelectItem value="overtime">Overtime</SelectItem>
                            <SelectItem value="call">On-Call</SelectItem>
                            <SelectItem value="prn">PRN</SelectItem>
                            <SelectItem value="double">Double</SelectItem>
                            <SelectItem value="holiday">Holiday</SelectItem>
                        </SelectContent>
                    </Select>
                </div>
            </div>

            {/* Date and Time */}
            <div className="grid md:grid-cols-2 gap-6">
                <div className="space-y-2">
                    <Label htmlFor="start_datetime">Start Date & Time *</Label>
                    <ThemedInput
                        id="start_datetime"
                        type="datetime-local"
                        value={formData.start_datetime}
                        onChange={(e) => handleFieldChange('start_datetime', e.target.value)}
                        error={validation.errors.start_datetime}
                    />
                    <FieldError error={validation.errors.start_datetime} />
                </div>

                <div className="space-y-2">
                    <Label htmlFor="end_datetime">End Date & Time *</Label>
                    <ThemedInput
                        id="end_datetime"
                        type="datetime-local"
                        value={formData.end_datetime}
                        onChange={(e) => handleFieldChange('end_datetime', e.target.value)}
                        error={validation.errors.end_datetime || validation.errors.overlap}
                    />
                    <FieldError error={validation.errors.end_datetime} />
                </div>
            </div>

            {/* Overlap Warning */}
            {validation.errors.overlap && (
                <ErrorMessage
                    title="Shift Overlap Detected"
                    message={validation.errors.overlap}
                    severity="warning"
                />
            )}

            {/* Hours */}
            <div className="grid md:grid-cols-3 gap-6">
                <div className="space-y-2">
                    <Label htmlFor="scheduled_hours">Scheduled Hours</Label>
                    <ThemedInput
                        id="scheduled_hours"
                        type="number"
                        step="0.25"
                        min="0"
                        max="24"
                        value={formData.scheduled_hours}
                        onChange={(e) => handleFieldChange('scheduled_hours', e.target.value)}
                        error={validation.errors.scheduled_hours}
                    />
                </div>

                <div className="space-y-2">
                    <Label htmlFor="actual_hours">Actual Hours</Label>
                    <ThemedInput
                        id="actual_hours"
                        type="number"
                        step="0.25"
                        min="0"
                        max="24"
                        value={formData.actual_hours}
                        onChange={(e) => handleFieldChange('actual_hours', e.target.value)}
                    />
                </div>

                <div className="space-y-2">
                    <Label htmlFor="break_hours">Break Hours</Label>
                    <ThemedInput
                        id="break_hours"
                        type="number"
                        step="0.25"
                        min="0"
                        max="4"
                        value={formData.break_hours}
                        onChange={(e) => handleFieldChange('break_hours', e.target.value)}
                    />
                </div>
            </div>

            {/* Location and Department */}
            <div className="grid md:grid-cols-2 gap-6">
                <div className="space-y-2">
                    <Label htmlFor="location" className="flex items-center gap-2">
                        <MapPin className="h-4 w-4" />
                        Location/Unit
                    </Label>
                    <ThemedInput
                        id="location"
                        value={formData.location}
                        onChange={(e) => handleFieldChange('location', e.target.value)}
                        placeholder="e.g., ICU, ER, Med-Surg"
                    />
                </div>

                <div className="space-y-2">
                    <Label htmlFor="department">Department</Label>
                    <ThemedInput
                        id="department"
                        value={formData.department}
                        onChange={(e) => handleFieldChange('department', e.target.value)}
                        placeholder="e.g., Nursing, Respiratory"
                    />
                </div>
            </div>

            {/* Pay Information */}
            <div className="grid md:grid-cols-2 gap-6">
                <div className="space-y-2">
                    <Label htmlFor="gross_pay" className="flex items-center gap-2">
                        <DollarSign className="h-4 w-4" />
                        Gross Pay
                    </Label>
                    <ThemedInput
                        id="gross_pay"
                        type="number"
                        step="0.01"
                        min="0"
                        value={formData.gross_pay}
                        onChange={(e) => handleFieldChange('gross_pay', e.target.value)}
                        placeholder="0.00"
                    />
                </div>

                <div className="space-y-2">
                    <Label htmlFor="net_pay">Net Pay</Label>
                    <ThemedInput
                        id="net_pay"
                        type="number"
                        step="0.01"
                        min="0"
                        value={formData.net_pay}
                        onChange={(e) => handleFieldChange('net_pay', e.target.value)}
                        placeholder="0.00"
                    />
                </div>
            </div>

            {/* Tags */}
            <div className="space-y-2">
                <Label>Tags</Label>
                <TagInput
                    tags={formData.tags}
                    onChange={(tags) => handleFieldChange('tags', tags)}
                    suggestions={tagSuggestions}
                />
            </div>

            {/* Notes */}
            <div className="space-y-2">
                <Label htmlFor="notes">Notes</Label>
                <Textarea
                    id="notes"
                    value={formData.notes}
                    onChange={(e) => handleFieldChange('notes', e.target.value)}
                    placeholder="Additional notes about this shift..."
                    rows={3}
                />
            </div>

            {/* Actions */}
            <div className="flex justify-end gap-3 pt-4 border-t">
                <Button type="button" variant="outline" onClick={onCancel}>
                    Cancel
                </Button>
                <ThemedButton 
                    type="submit" 
                    disabled={!validatedData.isValid} 
                    loading={isSubmitting}
                >
                    {shift ? 'Update Shift' : 'Add Shift'}
                </ThemedButton>
            </div>
        </form>
    );
}<|MERGE_RESOLUTION|>--- conflicted
+++ resolved
@@ -15,11 +15,7 @@
 // Simple field error component
 const FieldError = ({ error, className }) => {
     if (!error) return null;
-<<<<<<< HEAD
-    return <p className={`text-xs text-destructive mt-1 ${className || ''}}>{error}</p>;
-=======
     return <p className={`text-xs text-destructive mt-1 ${className || ''}`}>{error}</p>;
->>>>>>> 99bafcbd
 };
 
 // Memoized tag input component
