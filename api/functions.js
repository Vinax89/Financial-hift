﻿/**
 * @fileoverview Backend function exports for Financial $hift
 * @description Re-exports all Base44 backend functions (serverless functions)
 * for tax calculations, reports, reminders, and data updates
 */

import { base44 } from './base44Client';

// ============================================================================
// Tax & Location Functions
// ============================================================================

/**
 * Get tax rates and cost of living data for a location
 * @type {Function}
 * @param {string} zipCode - ZIP code to lookup
 * @returns {Promise<Object>} Tax and cost of living information
 */
<<<<<<< HEAD
export const getTaxAndCostOfLiving = base44?.functions?.getTaxAndCostOfLiving;
=======
export const getTaxAndCostOfLiving = base44?.functions?.getTaxAndCostOfLiving || (async () => { throw new Error('Base44 SDK not initialized'); });
>>>>>>> 41011eed

/**
 * Compute total tax burden for given income and location
 * @type {Function}
 * @param {number} income - Annual income
 * @param {string} zipCode - ZIP code for local taxes
 * @returns {Promise<Object>} Tax breakdown (federal, state, local)
 */
<<<<<<< HEAD
export const computeTaxBurden = base44?.functions?.computeTaxBurden;
=======
export const computeTaxBurden = base44?.functions?.computeTaxBurden || (async () => { throw new Error('Base44 SDK not initialized'); });
>>>>>>> 41011eed

/**
 * Refresh tax database with latest rates
 * @type {Function}
 * @returns {Promise<void>}
 */
<<<<<<< HEAD
export const refreshTaxDatabase = base44?.functions?.refreshTaxDatabase;
=======
export const refreshTaxDatabase = base44?.functions?.refreshTaxDatabase || (async () => { throw new Error('Base44 SDK not initialized'); });
>>>>>>> 41011eed

/**
 * Update cost of living data
 * @type {Function}
 * @returns {Promise<void>}
 */
<<<<<<< HEAD
export const updateCostOfLiving = base44?.functions?.updateCostOfLiving;
=======
export const updateCostOfLiving = base44?.functions?.updateCostOfLiving || (async () => { throw new Error('Base44 SDK not initialized'); });
>>>>>>> 41011eed

// ============================================================================
// Report & Notification Functions
// ============================================================================

/**
 * Generate comprehensive financial report
 * @type {Function}
 * @param {Object} params - Report parameters
 * @returns {Promise<Object>} Financial report data
 */
<<<<<<< HEAD
export const generateFinancialReport = base44?.functions?.generateFinancialReport;
=======
export const generateFinancialReport = base44?.functions?.generateFinancialReport || (async () => { throw new Error('Base44 SDK not initialized'); });
>>>>>>> 41011eed

/**
 * Generate smart reminders for bills and goals
 * @type {Function}
 * @returns {Promise<Array>} Array of reminder objects
 */
<<<<<<< HEAD
export const generateReminders = base44?.functions?.generateReminders;
=======
export const generateReminders = base44?.functions?.generateReminders || (async () => { throw new Error('Base44 SDK not initialized'); });
>>>>>>> 41011eed

/**
 * Send email notifications for upcoming bills
 * @type {Function}
 * @returns {Promise<void>}
 */
<<<<<<< HEAD
export const emailUpcomingBills = base44?.functions?.emailUpcomingBills;
=======
export const emailUpcomingBills = base44?.functions?.emailUpcomingBills || (async () => { throw new Error('Base44 SDK not initialized'); });
>>>>>>> 41011eed
<|MERGE_RESOLUTION|>--- conflicted
+++ resolved
@@ -16,11 +16,7 @@
  * @param {string} zipCode - ZIP code to lookup
  * @returns {Promise<Object>} Tax and cost of living information
  */
-<<<<<<< HEAD
-export const getTaxAndCostOfLiving = base44?.functions?.getTaxAndCostOfLiving;
-=======
-export const getTaxAndCostOfLiving = base44?.functions?.getTaxAndCostOfLiving || (async () => { throw new Error('Base44 SDK not initialized'); });
->>>>>>> 41011eed
+export const getTaxAndCostOfLiving = base44??.functions??.getTaxAndCostOfLiving || (async () => { throw new Error('Base44 SDK not initialized'); });
 
 /**
  * Compute total tax burden for given income and location
@@ -29,33 +25,21 @@
  * @param {string} zipCode - ZIP code for local taxes
  * @returns {Promise<Object>} Tax breakdown (federal, state, local)
  */
-<<<<<<< HEAD
-export const computeTaxBurden = base44?.functions?.computeTaxBurden;
-=======
-export const computeTaxBurden = base44?.functions?.computeTaxBurden || (async () => { throw new Error('Base44 SDK not initialized'); });
->>>>>>> 41011eed
+export const computeTaxBurden = base44.functions.computeTaxBurden;
 
 /**
  * Refresh tax database with latest rates
  * @type {Function}
  * @returns {Promise<void>}
  */
-<<<<<<< HEAD
-export const refreshTaxDatabase = base44?.functions?.refreshTaxDatabase;
-=======
-export const refreshTaxDatabase = base44?.functions?.refreshTaxDatabase || (async () => { throw new Error('Base44 SDK not initialized'); });
->>>>>>> 41011eed
+export const refreshTaxDatabase = base44.functions.refreshTaxDatabase;
 
 /**
  * Update cost of living data
  * @type {Function}
  * @returns {Promise<void>}
  */
-<<<<<<< HEAD
-export const updateCostOfLiving = base44?.functions?.updateCostOfLiving;
-=======
-export const updateCostOfLiving = base44?.functions?.updateCostOfLiving || (async () => { throw new Error('Base44 SDK not initialized'); });
->>>>>>> 41011eed
+export const updateCostOfLiving = base44.functions.updateCostOfLiving;
 
 // ============================================================================
 // Report & Notification Functions
@@ -67,30 +51,18 @@
  * @param {Object} params - Report parameters
  * @returns {Promise<Object>} Financial report data
  */
-<<<<<<< HEAD
-export const generateFinancialReport = base44?.functions?.generateFinancialReport;
-=======
-export const generateFinancialReport = base44?.functions?.generateFinancialReport || (async () => { throw new Error('Base44 SDK not initialized'); });
->>>>>>> 41011eed
+export const generateFinancialReport = base44.functions.generateFinancialReport;
 
 /**
  * Generate smart reminders for bills and goals
  * @type {Function}
  * @returns {Promise<Array>} Array of reminder objects
  */
-<<<<<<< HEAD
-export const generateReminders = base44?.functions?.generateReminders;
-=======
-export const generateReminders = base44?.functions?.generateReminders || (async () => { throw new Error('Base44 SDK not initialized'); });
->>>>>>> 41011eed
+export const generateReminders = base44.functions.generateReminders;
 
 /**
  * Send email notifications for upcoming bills
  * @type {Function}
  * @returns {Promise<void>}
  */
-<<<<<<< HEAD
-export const emailUpcomingBills = base44?.functions?.emailUpcomingBills;
-=======
-export const emailUpcomingBills = base44?.functions?.emailUpcomingBills || (async () => { throw new Error('Base44 SDK not initialized'); });
->>>>>>> 41011eed
+export const emailUpcomingBills = base44.functions.emailUpcomingBills;
