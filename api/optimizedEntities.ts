/**
 * @fileoverview Optimized API wrapper with rate limiting and request optimization
 * @description Wraps Base44 API calls with automatic rate limiting, deduplication, and retries
 * for all entity operations with comprehensive TypeScript support
 */

/// <reference types="vite/client" />

import { base44 } from './base44Client.js';
import {
  globalRateLimiter,
  globalDeduplicator,
  globalBatcher,
  retryWithBackoff,
  RateLimiterStatus,
  DeduplicatorStats,
  RetryOptions
} from '@/utils/rateLimiter';

// ============================================================================
// TYPE DEFINITIONS - Base44 Entity Types
// ============================================================================

/**
 * Base interface for all entities with common fields
 */
export interface BaseEntity {
  /** Unique identifier */
  id: string;
  /** Creation timestamp */
  created_at?: string;
  /** Last update timestamp */
  updated_at?: string;
  /** User ID who owns this entity */
  user_id?: string;
}

/**
 * Transaction entity type
 */
export interface Transaction extends BaseEntity {
  description: string;
  amount: number;
  category: string;
  type: 'income' | 'expense';
  date: string;
  account?: string;
  notes?: string;
  tags?: string[];
  is_recurring?: boolean;
  recurring_interval?: 'daily' | 'weekly' | 'monthly' | 'yearly';
}

/**
 * Budget entity type
 */
export interface Budget extends BaseEntity {
  category: string;
  monthly_limit: number;
  current_spent?: number;
  start_date?: string;
  end_date?: string;
  is_active?: boolean;
  rollover_enabled?: boolean;
}

/**
 * Goal entity type
 */
export interface Goal extends BaseEntity {
  title: string;
  target_amount: number;
  current_amount: number;
  target_date: string;
  category?: string;
  priority?: 'low' | 'medium' | 'high';
  is_completed?: boolean;
  completed_date?: string;
}

/**
 * BNPL (Buy Now Pay Later) Plan entity type
 */
export interface BNPLPlan extends BaseEntity {
  merchant: string;
  total_amount: number;
  remaining_amount: number;
  payment_amount: number;
  payment_frequency: 'weekly' | 'biweekly' | 'monthly';
  next_payment_date: string;
  num_payments_remaining: number;
  is_autopay?: boolean;
}

/**
 * Bill entity type
 */
export interface Bill extends BaseEntity {
  name: string;
  amount: number;
  due_date: string;
  category: string;
  is_recurring: boolean;
  frequency?: 'monthly' | 'quarterly' | 'annually';
  is_autopay?: boolean;
  reminder_days?: number;
  is_paid?: boolean;
}

/**
 * Debt Account entity type
 */
export interface DebtAccount extends BaseEntity {
  name: string;
  balance: number;
  interest_rate: number;
  minimum_payment: number;
  due_date: string;
  type: 'credit_card' | 'loan' | 'mortgage' | 'student_loan' | 'other';
  account_number?: string;
  institution?: string;
}

/**
 * Investment entity type
 */
export interface Investment extends BaseEntity {
  name: string;
  type: 'stock' | 'bond' | 'mutual_fund' | 'etf' | 'crypto' | 'real_estate' | 'other';
  symbol?: string;
  shares?: number;
  purchase_price: number;
  current_price?: number;
  current_value?: number;
  cost_basis?: number;
  return_percentage?: number;
}

/**
 * Paycheck Settings entity type
 */
export interface PaycheckSettings extends BaseEntity {
  base_hourly_rate: number;
  overtime_rate_multiplier: number;
  federal_tax_rate: number;
  state_tax_rate: number;
  fica_rate: number;
  pay_frequency: 'weekly' | 'biweekly' | 'semimonthly' | 'monthly';
  next_payday?: string;
}

/**
 * Shift Rule entity type
 */
export interface ShiftRule extends BaseEntity {
  name: string;
  rate_multiplier: number;
  start_time?: string;
  end_time?: string;
  days_of_week?: number[];
  is_active: boolean;
  priority?: number;
}

/**
 * Shift entity type
 */
export interface Shift extends BaseEntity {
  title: string;
  start_time: string;
  end_time: string;
  hours: number;
  base_pay: number;
  differential_pay?: number;
  total_pay: number;
  notes?: string;
  location?: string;
  is_confirmed?: boolean;
}

/**
 * Forecast Snapshot entity type
 */
export interface ForecastSnapshot extends BaseEntity {
  date: string;
  projected_income: number;
  projected_expenses: number;
  projected_balance: number;
  confidence_score?: number;
}

/**
 * Gamification entity type
 */
export interface Gamification extends BaseEntity {
  points: number;
  level: number;
  streak_days: number;
  achievements: string[];
  badges: string[];
  last_activity?: string;
}

/**
 * Agent Task entity type
 */
export interface AgentTask extends BaseEntity {
  title: string;
  description: string;
  status: 'pending' | 'in_progress' | 'completed' | 'failed';
  priority: 'low' | 'medium' | 'high';
  assigned_agent?: string;
  result?: string;
  completed_at?: string;
}

/**
 * Notification entity type
 */
export interface Notification extends BaseEntity {
  title: string;
  message: string;
  type: 'info' | 'success' | 'warning' | 'error';
  is_read: boolean;
  action_url?: string;
  expires_at?: string;
}

/**
 * Automation Rule entity type
 */
export interface AutomationRule extends BaseEntity {
  name: string;
  trigger_type: 'transaction' | 'date' | 'balance' | 'custom';
  trigger_condition: string;
  action_type: 'categorize' | 'budget' | 'notify' | 'transfer' | 'custom';
  action_data: Record<string, unknown>;
  is_active: boolean;
  last_triggered?: string;
}

/**
 * Federal Tax Config entity type
 */
export interface FederalTaxConfig extends BaseEntity {
  year: number;
  filing_status: 'single' | 'married_joint' | 'married_separate' | 'head_of_household';
  brackets: Array<{
    min: number;
    max: number | null;
    rate: number;
  }>;
  standard_deduction: number;
}

/**
 * State Tax Config entity type
 */
export interface StateTaxConfig extends BaseEntity {
  state_code: string;
  year: number;
  tax_rate: number;
  has_brackets: boolean;
  brackets?: Array<{
    min: number;
    max: number | null;
    rate: number;
  }>;
}

/**
 * Zip Jurisdiction entity type
 */
export interface ZipJurisdiction extends BaseEntity {
  zip_code: string;
  city: string;
  state: string;
  county?: string;
  tax_rate?: number;
}

/**
 * Cost of Living entity type
 */
export interface CostOfLiving extends BaseEntity {
  location: string;
  housing_cost: number;
  food_cost: number;
  transportation_cost: number;
  healthcare_cost: number;
  utilities_cost: number;
  total_monthly_cost: number;
  index_score?: number;
}

/**
 * Subscription Plan entity type
 */
export interface Plan extends BaseEntity {
  name: string;
  price: number;
  interval: 'monthly' | 'yearly';
  features: string[];
  is_active: boolean;
}

/**
 * User Subscription entity type
 */
export interface Subscription extends BaseEntity {
  plan_id: string;
  status: 'active' | 'canceled' | 'expired' | 'trial';
  current_period_start: string;
  current_period_end: string;
  cancel_at_period_end?: boolean;
  trial_end?: string;
}

// ============================================================================
// TYPE DEFINITIONS - API Operation Types
// ============================================================================

/**
 * Generic entity with CRUD operations
 */
export interface EntityCRUD<T extends BaseEntity> {
<<<<<<< HEAD
  /** Entity name */
=======
  /** Entity name (optional, inferred from context) */
>>>>>>> 532326e0
  name?: string;
  
  /** List all items with optional filters */
  list: (filters?: Record<string, unknown>) => Promise<T[]>;
  
  /** Get a single item by ID */
  get: (id: string) => Promise<T | null>;
  
  /** Create a new item */
  create: (data: Omit<T, keyof BaseEntity>) => Promise<T>;
  
  /** Update an existing item */
  update: (id: string, data: Partial<Omit<T, keyof BaseEntity>>) => Promise<T>;
  
  /** Delete an item by ID */
  delete: (id: string) => Promise<void>;
  
  /** Query with advanced filters */
  query?: (query: Record<string, unknown>) => Promise<T[]>;
}

/**
 * Wrapped entity with rate limiting
 */
export type WrappedEntity<T extends BaseEntity> = EntityCRUD<T>;

/**
 * Batch update item
 */
export interface BatchUpdateItem<T extends BaseEntity> {
  id: string;
  data: Partial<Omit<T, keyof BaseEntity>>;
}

/**
 * Execute options for entity operations
 */
export interface EntityExecuteOptions {
  /** Priority level (higher = executed sooner) */
  priority?: number;
  /** HTTP method for caching */
  method?: 'GET' | 'POST' | 'PUT' | 'DELETE';
}

/**
 * Rate limiter statistics
 */
export interface RateLimiterStatsResponse {
  rateLimiter: RateLimiterStatus;
  deduplicator: DeduplicatorStats;
  timestamp: string;
}

/**
 * Error with status code
 */
export interface APIError extends Error {
  status?: number;
  code?: string;
  details?: unknown;
}

// ============================================================================
// ENTITY WRAPPER FUNCTION
// ============================================================================

/**
 * Wrap entity methods with rate limiting and optimization
 * @template T - Entity type extending BaseEntity
 * @param {EntityCRUD<T>} entity - Base44 entity to wrap
 * @param {string} entityName - Name of the entity for caching
 * @returns {WrappedEntity<T>} Wrapped entity with rate limiting
 * 
 * @example
<<<<<<< HEAD
 * const Transaction = wrapEntity(base44.entities.Transaction as any, 'Transaction');
=======
 * const Transaction = wrapEntity(base44.entities.Transaction, 'Transaction');
>>>>>>> 532326e0
 * const transactions = await Transaction.list();
 */
function wrapEntity<T extends BaseEntity>(entity: EntityCRUD<T>, entityName: string): WrappedEntity<T> {
  const wrapped = {} as WrappedEntity<T>;

  // Wrap common CRUD methods
  const methods: Array<keyof EntityCRUD<T>> = ['list', 'get', 'create', 'update', 'delete', 'query'];

  methods.forEach(method => {
    if (typeof entity[method] === 'function') {
      (wrapped as any)[method] = async (...args: any[]): Promise<any> => {
        const url = `${entityName}/${String(method)}/${JSON.stringify(args)}`;
        
        // Use deduplicator for GET operations (list, get, query)
        if (['list', 'get', 'query'].includes(String(method))) {
          return globalDeduplicator.execute(
            url,
            async () => {
              return globalRateLimiter.execute(
                async () => {
                  const retryOptions: RetryOptions = {
                    maxRetries: 3,
                    baseDelay: 1000,
                    shouldRetry: (error: APIError) => {
                      // Retry on rate limits and server errors
                      return error.status === 429 || (error.status !== undefined && error.status >= 500);
                    }
                  };

                  return retryWithBackoff(
                    () => (entity[method] as Function)(...args),
                    retryOptions
                  );
                },
                { priority: method === 'get' ? 10 : 5 } // Higher priority for single item fetches
              );
            },
            { method: 'GET' }
          );
        }

        // Mutations (create, update, delete) - no deduplication but rate limited
        return globalRateLimiter.execute(
          async () => {
            const retryOptions: RetryOptions = {
              maxRetries: 2,
              baseDelay: 2000,
              shouldRetry: (error: APIError) => {
                // Only retry rate limits for mutations
                return error.status === 429;
              }
            };

            return retryWithBackoff(
              () => (entity[method] as Function)(...args),
              retryOptions
            );
          },
          { priority: 15 } // Higher priority for mutations
        );
      };
    }
  });

  // Pass through other properties
  Object.keys(entity).forEach(key => {
    if (!(wrapped as any)[key]) {
      (wrapped as any)[key] = (entity as any)[key];
    }
  });

  return wrapped;
}

// ============================================================================
// BATCH OPERATIONS
// ============================================================================

/**
 * Batch create multiple items
 * @template T - Entity type extending BaseEntity
 * @param {EntityCRUD<T>} entity - Entity to create items for
 * @param {string} entityName - Name of entity for batch key
 * @param {Array<Omit<T, keyof BaseEntity>>} items - Items to create
 * @returns {Promise<T[]>} Created items
 * 
 * @example
 * const transactions = await batchCreate(Transaction, 'Transaction', [
 *   { description: 'Coffee', amount: 5, category: 'food', type: 'expense', date: '2025-10-08' },
 *   { description: 'Lunch', amount: 15, category: 'food', type: 'expense', date: '2025-10-08' }
 * ]);
 */
<<<<<<< HEAD
export async function batchCreate<T extends BaseEntity>(entity: EntityCRUD<T>, entityName: string, items: Array<Omit<T, keyof BaseEntity>>
): Promise<T[]> {
  return globalBatcher.add(`${entityName}/create`, items, async (batches: Omit<T, keyof BaseEntity>[][]): Promise<T[]> => {
=======
export async function batchCreate<T extends BaseEntity>(
  entity: EntityCRUD<T>,
  entityName: string,
  items: Array<Omit<T, keyof BaseEntity>>
): Promise<T[]> {
  return globalBatcher.add<Omit<T, keyof BaseEntity>, T[]>(
    `${entityName}/create`,
    items,
    async (batch: Omit<T, keyof BaseEntity>[]): Promise<T[]> => {
>>>>>>> 532326e0
      // Process in chunks to avoid overwhelming the API
      const results: T[] = [];
      const chunkSize = 5;

      for (let i = 0; i < batch.length; i += chunkSize) {
        const chunk = batch.slice(i, i + chunkSize);
        const chunkResults = await Promise.all(
          chunk.map(item => 
            globalRateLimiter.execute(
              () => retryWithBackoff(() => entity.create(item))
            )
          )
        );
        results.push(...chunkResults);
      }

      return results;
    }
  );
}

/**
 * Batch update multiple items
 * @template T - Entity type extending BaseEntity
 * @param {EntityCRUD<T>} entity - Entity to update items for
 * @param {string} entityName - Name of entity for batch key
 * @param {BatchUpdateItem<T>[]} updates - Array of {id, data} objects
 * @returns {Promise<T[]>} Updated items
 * 
 * @example
 * const updated = await batchUpdate(Transaction, 'Transaction', [
 *   { id: '123', data: { category: 'groceries' } },
 *   { id: '456', data: { category: 'dining' } }
 * ]);
 */
<<<<<<< HEAD
export async function batchUpdate<T extends BaseEntity>(entity: EntityCRUD<T>, entityName: string, updates: BatchUpdateItem<T>[]
): Promise<T[]> {
  return globalBatcher.add(`${entityName}/update`, updates, async (batch: BatchUpdateItem<T>[]): Promise<T[]> => {
=======
export async function batchUpdate<T extends BaseEntity>(
  entity: EntityCRUD<T>,
  entityName: string,
  updates: BatchUpdateItem<T>[]
): Promise<T[]> {
  return globalBatcher.add<BatchUpdateItem<T>, T[]>(
    `${entityName}/update`,
    updates,
    async (batch: BatchUpdateItem<T>[]): Promise<T[]> => {
>>>>>>> 532326e0
      const results: T[] = [];
      const chunkSize = 5;

      for (let i = 0; i < batch.length; i += chunkSize) {
        const chunk = batch.slice(i, i + chunkSize);
        const chunkResults = await Promise.all(
          chunk.map(({ id, data }) =>
            globalRateLimiter.execute(
              () => retryWithBackoff(() => entity.update(id, data))
            )
          )
        );
        results.push(...chunkResults);
      }

      return results;
    }
  );
}

/**
 * Batch delete multiple items
 * @template T - Entity type extending BaseEntity
 * @param {EntityCRUD<T>} entity - Entity to delete items from
 * @param {string} entityName - Name of entity for batch key
 * @param {string[]} ids - IDs to delete
 * @returns {Promise<void[]>} Deletion results
 * 
 * @example
 * await batchDelete(Transaction, 'Transaction', ['123', '456', '789']);
 */
<<<<<<< HEAD
export async function batchDelete<T extends BaseEntity>(entity: EntityCRUD<T>, entityName: string, ids: string[]
): Promise<void[]> {
  return globalBatcher.add(`${entityName}/delete`, ids, async (batch: string[]): Promise<void[]> => {
=======
export async function batchDelete<T extends BaseEntity>(
  entity: EntityCRUD<T>,
  entityName: string,
  ids: string[]
): Promise<void[]> {
  return globalBatcher.add<string, void[]>(
    `${entityName}/delete`,
    ids,
    async (batch: string[]): Promise<void[]> => {
>>>>>>> 532326e0
      const results: void[] = [];
      const chunkSize = 5;

      for (let i = 0; i < batch.length; i += chunkSize) {
        const chunk = batch.slice(i, i + chunkSize);
        const chunkResults = await Promise.all(
          chunk.map(id =>
            globalRateLimiter.execute(
              () => retryWithBackoff(() => entity.delete(id))
            )
          )
        );
        results.push(...chunkResults);
      }

      return results;
    }
  );
}

// ============================================================================
// CACHE & UTILITY FUNCTIONS
// ============================================================================

/**
 * Invalidate cache for entity
 * @param {string} entityName - Name of entity to invalidate cache for
 * 
 * @example
 * invalidateCache('Transaction'); // Clear all Transaction cache
 */
export function invalidateCache(entityName: string): void {
  const pattern = new RegExp(`^GET:${entityName}/`);
  globalDeduplicator.invalidate(pattern);
}

/**
 * Flush all pending batched requests
 * @returns {Promise<void>}
 * 
 * @example
 * await flushBatches(); // Process all pending batch operations immediately
 */
export async function flushBatches(): Promise<void> {
  await globalBatcher.flush();
}

/**
 * Get rate limiter statistics
 * @returns {RateLimiterStatsResponse} Current stats for rate limiter and deduplicator
 * 
 * @example
 * const stats = getRateLimiterStats();
 * console.log(`Queue length: ${stats.rateLimiter.queueLength}`);
 */
export function getRateLimiterStats(): RateLimiterStatsResponse {
  return {
    rateLimiter: globalRateLimiter.getStatus(),
    deduplicator: globalDeduplicator.getStats(),
    timestamp: new Date().toISOString()
  };
}

// ============================================================================
// OPTIMIZED ENTITY EXPORTS
// ============================================================================

// Financial Entities
<<<<<<< HEAD
export const Transaction: WrappedEntity<Transaction> = wrapEntity(base44.entities.Transaction as any, 'Transaction');
export const Budget: WrappedEntity<Budget> = wrapEntity(base44.entities.Budget as any, 'Budget');
export const Goal: WrappedEntity<Goal> = wrapEntity(base44.entities.Goal as any, 'Goal');
export const BNPLPlan: WrappedEntity<BNPLPlan> = wrapEntity(base44.entities.BNPLPlan as any, 'BNPLPlan');
export const Bill: WrappedEntity<Bill> = wrapEntity(base44.entities.Bill as any, 'Bill');
export const DebtAccount: WrappedEntity<DebtAccount> = wrapEntity(base44.entities.DebtAccount as any, 'DebtAccount');
export const Investment: WrappedEntity<Investment> = wrapEntity(base44.entities.Investment as any, 'Investment');

// Shift Worker Entities
export const PaycheckSettings: WrappedEntity<PaycheckSettings> = wrapEntity(base44.entities.PaycheckSettings as any, 'PaycheckSettings');
export const ShiftRule: WrappedEntity<ShiftRule> = wrapEntity(base44.entities.ShiftRule as any, 'ShiftRule');
export const Shift: WrappedEntity<Shift> = wrapEntity(base44.entities.Shift as any, 'Shift');
export const ForecastSnapshot: WrappedEntity<ForecastSnapshot> = wrapEntity(base44.entities.ForecastSnapshot as any, 'ForecastSnapshot');

// Gamification & AI Entities
export const Gamification: WrappedEntity<Gamification> = wrapEntity(base44.entities.Gamification as any, 'Gamification');
export const AgentTask: WrappedEntity<AgentTask> = wrapEntity(base44.entities.AgentTask as any, 'AgentTask');
export const Notification: WrappedEntity<Notification> = wrapEntity(base44.entities.Notification as any, 'Notification');
export const AutomationRule: WrappedEntity<AutomationRule> = wrapEntity(base44.entities.AutomationRule as any, 'AutomationRule');

// Tax & Location Entities
export const FederalTaxConfig: WrappedEntity<FederalTaxConfig> = wrapEntity(base44.entities.FederalTaxConfig as any, 'FederalTaxConfig');
export const StateTaxConfig: WrappedEntity<StateTaxConfig> = wrapEntity(base44.entities.StateTaxConfig as any, 'StateTaxConfig');
export const ZipJurisdiction: WrappedEntity<ZipJurisdiction> = wrapEntity(base44.entities.ZipJurisdiction as any, 'ZipJurisdiction');
export const CostOfLiving: WrappedEntity<CostOfLiving> = wrapEntity(base44.entities.CostOfLiving as any, 'CostOfLiving');

// Subscription Entities
export const Plan: WrappedEntity<Plan> = wrapEntity(base44.entities.Plan as any, 'Plan');
export const Subscription: WrappedEntity<Subscription> = wrapEntity(base44.entities.Subscription as any, 'Subscription');
=======
export const Transaction: WrappedEntity<Transaction> = wrapEntity(base44.entities.Transaction, 'Transaction');
export const Budget: WrappedEntity<Budget> = wrapEntity(base44.entities.Budget, 'Budget');
export const Goal: WrappedEntity<Goal> = wrapEntity(base44.entities.Goal, 'Goal');
export const BNPLPlan: WrappedEntity<BNPLPlan> = wrapEntity(base44.entities.BNPLPlan, 'BNPLPlan');
export const Bill: WrappedEntity<Bill> = wrapEntity(base44.entities.Bill, 'Bill');
export const DebtAccount: WrappedEntity<DebtAccount> = wrapEntity(base44.entities.DebtAccount, 'DebtAccount');
export const Investment: WrappedEntity<Investment> = wrapEntity(base44.entities.Investment, 'Investment');

// Shift Worker Entities
export const PaycheckSettings: WrappedEntity<PaycheckSettings> = wrapEntity(base44.entities.PaycheckSettings, 'PaycheckSettings');
export const ShiftRule: WrappedEntity<ShiftRule> = wrapEntity(base44.entities.ShiftRule, 'ShiftRule');
export const Shift: WrappedEntity<Shift> = wrapEntity(base44.entities.Shift, 'Shift');
export const ForecastSnapshot: WrappedEntity<ForecastSnapshot> = wrapEntity(base44.entities.ForecastSnapshot, 'ForecastSnapshot');

// Gamification & AI Entities
export const Gamification: WrappedEntity<Gamification> = wrapEntity(base44.entities.Gamification, 'Gamification');
export const AgentTask: WrappedEntity<AgentTask> = wrapEntity(base44.entities.AgentTask, 'AgentTask');
export const Notification: WrappedEntity<Notification> = wrapEntity(base44.entities.Notification, 'Notification');
export const AutomationRule: WrappedEntity<AutomationRule> = wrapEntity(base44.entities.AutomationRule, 'AutomationRule');

// Tax & Location Entities
export const FederalTaxConfig: WrappedEntity<FederalTaxConfig> = wrapEntity(base44.entities.FederalTaxConfig, 'FederalTaxConfig');
export const StateTaxConfig: WrappedEntity<StateTaxConfig> = wrapEntity(base44.entities.StateTaxConfig, 'StateTaxConfig');
export const ZipJurisdiction: WrappedEntity<ZipJurisdiction> = wrapEntity(base44.entities.ZipJurisdiction, 'ZipJurisdiction');
export const CostOfLiving: WrappedEntity<CostOfLiving> = wrapEntity(base44.entities.CostOfLiving, 'CostOfLiving');

// Subscription Entities
export const Plan: WrappedEntity<Plan> = wrapEntity(base44.entities.Plan, 'Plan');
export const Subscription: WrappedEntity<Subscription> = wrapEntity(base44.entities.Subscription, 'Subscription');
>>>>>>> 532326e0

// Authentication (no wrapping needed)
export const User = base44.auth;

// Export unwrapped base44 for special cases
export { base44 };

// ============================================================================
// DEVELOPMENT MONITORING
// ============================================================================

// Log stats in development
if ((import.meta as any).env?.DEV) {
  setInterval(() => {
    const stats = getRateLimiterStats();
    if (stats.rateLimiter.queueLength > 0 || stats.deduplicator.pendingRequests > 0) {
      console.log('📊 API Stats:', stats);
    }
  }, 10000); // Every 10 seconds
}

















<|MERGE_RESOLUTION|>--- conflicted
+++ resolved
@@ -1,779 +1,718 @@
-/**
- * @fileoverview Optimized API wrapper with rate limiting and request optimization
- * @description Wraps Base44 API calls with automatic rate limiting, deduplication, and retries
- * for all entity operations with comprehensive TypeScript support
- */
-
-/// <reference types="vite/client" />
-
-import { base44 } from './base44Client.js';
-import {
-  globalRateLimiter,
-  globalDeduplicator,
-  globalBatcher,
-  retryWithBackoff,
-  RateLimiterStatus,
-  DeduplicatorStats,
-  RetryOptions
-} from '@/utils/rateLimiter';
-
-// ============================================================================
-// TYPE DEFINITIONS - Base44 Entity Types
-// ============================================================================
-
-/**
- * Base interface for all entities with common fields
- */
-export interface BaseEntity {
-  /** Unique identifier */
-  id: string;
-  /** Creation timestamp */
-  created_at?: string;
-  /** Last update timestamp */
-  updated_at?: string;
-  /** User ID who owns this entity */
-  user_id?: string;
-}
-
-/**
- * Transaction entity type
- */
-export interface Transaction extends BaseEntity {
-  description: string;
-  amount: number;
-  category: string;
-  type: 'income' | 'expense';
-  date: string;
-  account?: string;
-  notes?: string;
-  tags?: string[];
-  is_recurring?: boolean;
-  recurring_interval?: 'daily' | 'weekly' | 'monthly' | 'yearly';
-}
-
-/**
- * Budget entity type
- */
-export interface Budget extends BaseEntity {
-  category: string;
-  monthly_limit: number;
-  current_spent?: number;
-  start_date?: string;
-  end_date?: string;
-  is_active?: boolean;
-  rollover_enabled?: boolean;
-}
-
-/**
- * Goal entity type
- */
-export interface Goal extends BaseEntity {
-  title: string;
-  target_amount: number;
-  current_amount: number;
-  target_date: string;
-  category?: string;
-  priority?: 'low' | 'medium' | 'high';
-  is_completed?: boolean;
-  completed_date?: string;
-}
-
-/**
- * BNPL (Buy Now Pay Later) Plan entity type
- */
-export interface BNPLPlan extends BaseEntity {
-  merchant: string;
-  total_amount: number;
-  remaining_amount: number;
-  payment_amount: number;
-  payment_frequency: 'weekly' | 'biweekly' | 'monthly';
-  next_payment_date: string;
-  num_payments_remaining: number;
-  is_autopay?: boolean;
-}
-
-/**
- * Bill entity type
- */
-export interface Bill extends BaseEntity {
-  name: string;
-  amount: number;
-  due_date: string;
-  category: string;
-  is_recurring: boolean;
-  frequency?: 'monthly' | 'quarterly' | 'annually';
-  is_autopay?: boolean;
-  reminder_days?: number;
-  is_paid?: boolean;
-}
-
-/**
- * Debt Account entity type
- */
-export interface DebtAccount extends BaseEntity {
-  name: string;
-  balance: number;
-  interest_rate: number;
-  minimum_payment: number;
-  due_date: string;
-  type: 'credit_card' | 'loan' | 'mortgage' | 'student_loan' | 'other';
-  account_number?: string;
-  institution?: string;
-}
-
-/**
- * Investment entity type
- */
-export interface Investment extends BaseEntity {
-  name: string;
-  type: 'stock' | 'bond' | 'mutual_fund' | 'etf' | 'crypto' | 'real_estate' | 'other';
-  symbol?: string;
-  shares?: number;
-  purchase_price: number;
-  current_price?: number;
-  current_value?: number;
-  cost_basis?: number;
-  return_percentage?: number;
-}
-
-/**
- * Paycheck Settings entity type
- */
-export interface PaycheckSettings extends BaseEntity {
-  base_hourly_rate: number;
-  overtime_rate_multiplier: number;
-  federal_tax_rate: number;
-  state_tax_rate: number;
-  fica_rate: number;
-  pay_frequency: 'weekly' | 'biweekly' | 'semimonthly' | 'monthly';
-  next_payday?: string;
-}
-
-/**
- * Shift Rule entity type
- */
-export interface ShiftRule extends BaseEntity {
-  name: string;
-  rate_multiplier: number;
-  start_time?: string;
-  end_time?: string;
-  days_of_week?: number[];
-  is_active: boolean;
-  priority?: number;
-}
-
-/**
- * Shift entity type
- */
-export interface Shift extends BaseEntity {
-  title: string;
-  start_time: string;
-  end_time: string;
-  hours: number;
-  base_pay: number;
-  differential_pay?: number;
-  total_pay: number;
-  notes?: string;
-  location?: string;
-  is_confirmed?: boolean;
-}
-
-/**
- * Forecast Snapshot entity type
- */
-export interface ForecastSnapshot extends BaseEntity {
-  date: string;
-  projected_income: number;
-  projected_expenses: number;
-  projected_balance: number;
-  confidence_score?: number;
-}
-
-/**
- * Gamification entity type
- */
-export interface Gamification extends BaseEntity {
-  points: number;
-  level: number;
-  streak_days: number;
-  achievements: string[];
-  badges: string[];
-  last_activity?: string;
-}
-
-/**
- * Agent Task entity type
- */
-export interface AgentTask extends BaseEntity {
-  title: string;
-  description: string;
-  status: 'pending' | 'in_progress' | 'completed' | 'failed';
-  priority: 'low' | 'medium' | 'high';
-  assigned_agent?: string;
-  result?: string;
-  completed_at?: string;
-}
-
-/**
- * Notification entity type
- */
-export interface Notification extends BaseEntity {
-  title: string;
-  message: string;
-  type: 'info' | 'success' | 'warning' | 'error';
-  is_read: boolean;
-  action_url?: string;
-  expires_at?: string;
-}
-
-/**
- * Automation Rule entity type
- */
-export interface AutomationRule extends BaseEntity {
-  name: string;
-  trigger_type: 'transaction' | 'date' | 'balance' | 'custom';
-  trigger_condition: string;
-  action_type: 'categorize' | 'budget' | 'notify' | 'transfer' | 'custom';
-  action_data: Record<string, unknown>;
-  is_active: boolean;
-  last_triggered?: string;
-}
-
-/**
- * Federal Tax Config entity type
- */
-export interface FederalTaxConfig extends BaseEntity {
-  year: number;
-  filing_status: 'single' | 'married_joint' | 'married_separate' | 'head_of_household';
-  brackets: Array<{
-    min: number;
-    max: number | null;
-    rate: number;
-  }>;
-  standard_deduction: number;
-}
-
-/**
- * State Tax Config entity type
- */
-export interface StateTaxConfig extends BaseEntity {
-  state_code: string;
-  year: number;
-  tax_rate: number;
-  has_brackets: boolean;
-  brackets?: Array<{
-    min: number;
-    max: number | null;
-    rate: number;
-  }>;
-}
-
-/**
- * Zip Jurisdiction entity type
- */
-export interface ZipJurisdiction extends BaseEntity {
-  zip_code: string;
-  city: string;
-  state: string;
-  county?: string;
-  tax_rate?: number;
-}
-
-/**
- * Cost of Living entity type
- */
-export interface CostOfLiving extends BaseEntity {
-  location: string;
-  housing_cost: number;
-  food_cost: number;
-  transportation_cost: number;
-  healthcare_cost: number;
-  utilities_cost: number;
-  total_monthly_cost: number;
-  index_score?: number;
-}
-
-/**
- * Subscription Plan entity type
- */
-export interface Plan extends BaseEntity {
-  name: string;
-  price: number;
-  interval: 'monthly' | 'yearly';
-  features: string[];
-  is_active: boolean;
-}
-
-/**
- * User Subscription entity type
- */
-export interface Subscription extends BaseEntity {
-  plan_id: string;
-  status: 'active' | 'canceled' | 'expired' | 'trial';
-  current_period_start: string;
-  current_period_end: string;
-  cancel_at_period_end?: boolean;
-  trial_end?: string;
-}
-
-// ============================================================================
-// TYPE DEFINITIONS - API Operation Types
-// ============================================================================
-
-/**
- * Generic entity with CRUD operations
- */
-export interface EntityCRUD<T extends BaseEntity> {
-<<<<<<< HEAD
-  /** Entity name */
-=======
-  /** Entity name (optional, inferred from context) */
->>>>>>> 532326e0
-  name?: string;
-  
-  /** List all items with optional filters */
-  list: (filters?: Record<string, unknown>) => Promise<T[]>;
-  
-  /** Get a single item by ID */
-  get: (id: string) => Promise<T | null>;
-  
-  /** Create a new item */
-  create: (data: Omit<T, keyof BaseEntity>) => Promise<T>;
-  
-  /** Update an existing item */
-  update: (id: string, data: Partial<Omit<T, keyof BaseEntity>>) => Promise<T>;
-  
-  /** Delete an item by ID */
-  delete: (id: string) => Promise<void>;
-  
-  /** Query with advanced filters */
-  query?: (query: Record<string, unknown>) => Promise<T[]>;
-}
-
-/**
- * Wrapped entity with rate limiting
- */
-export type WrappedEntity<T extends BaseEntity> = EntityCRUD<T>;
-
-/**
- * Batch update item
- */
-export interface BatchUpdateItem<T extends BaseEntity> {
-  id: string;
-  data: Partial<Omit<T, keyof BaseEntity>>;
-}
-
-/**
- * Execute options for entity operations
- */
-export interface EntityExecuteOptions {
-  /** Priority level (higher = executed sooner) */
-  priority?: number;
-  /** HTTP method for caching */
-  method?: 'GET' | 'POST' | 'PUT' | 'DELETE';
-}
-
-/**
- * Rate limiter statistics
- */
-export interface RateLimiterStatsResponse {
-  rateLimiter: RateLimiterStatus;
-  deduplicator: DeduplicatorStats;
-  timestamp: string;
-}
-
-/**
- * Error with status code
- */
-export interface APIError extends Error {
-  status?: number;
-  code?: string;
-  details?: unknown;
-}
-
-// ============================================================================
-// ENTITY WRAPPER FUNCTION
-// ============================================================================
-
-/**
- * Wrap entity methods with rate limiting and optimization
- * @template T - Entity type extending BaseEntity
- * @param {EntityCRUD<T>} entity - Base44 entity to wrap
- * @param {string} entityName - Name of the entity for caching
- * @returns {WrappedEntity<T>} Wrapped entity with rate limiting
- * 
- * @example
-<<<<<<< HEAD
- * const Transaction = wrapEntity(base44.entities.Transaction as any, 'Transaction');
-=======
- * const Transaction = wrapEntity(base44.entities.Transaction, 'Transaction');
->>>>>>> 532326e0
- * const transactions = await Transaction.list();
- */
-function wrapEntity<T extends BaseEntity>(entity: EntityCRUD<T>, entityName: string): WrappedEntity<T> {
-  const wrapped = {} as WrappedEntity<T>;
-
-  // Wrap common CRUD methods
-  const methods: Array<keyof EntityCRUD<T>> = ['list', 'get', 'create', 'update', 'delete', 'query'];
-
-  methods.forEach(method => {
-    if (typeof entity[method] === 'function') {
-      (wrapped as any)[method] = async (...args: any[]): Promise<any> => {
-        const url = `${entityName}/${String(method)}/${JSON.stringify(args)}`;
-        
-        // Use deduplicator for GET operations (list, get, query)
-        if (['list', 'get', 'query'].includes(String(method))) {
-          return globalDeduplicator.execute(
-            url,
-            async () => {
-              return globalRateLimiter.execute(
-                async () => {
-                  const retryOptions: RetryOptions = {
-                    maxRetries: 3,
-                    baseDelay: 1000,
-                    shouldRetry: (error: APIError) => {
-                      // Retry on rate limits and server errors
-                      return error.status === 429 || (error.status !== undefined && error.status >= 500);
-                    }
-                  };
-
-                  return retryWithBackoff(
-                    () => (entity[method] as Function)(...args),
-                    retryOptions
-                  );
-                },
-                { priority: method === 'get' ? 10 : 5 } // Higher priority for single item fetches
-              );
-            },
-            { method: 'GET' }
-          );
-        }
-
-        // Mutations (create, update, delete) - no deduplication but rate limited
-        return globalRateLimiter.execute(
-          async () => {
-            const retryOptions: RetryOptions = {
-              maxRetries: 2,
-              baseDelay: 2000,
-              shouldRetry: (error: APIError) => {
-                // Only retry rate limits for mutations
-                return error.status === 429;
-              }
-            };
-
-            return retryWithBackoff(
-              () => (entity[method] as Function)(...args),
-              retryOptions
-            );
-          },
-          { priority: 15 } // Higher priority for mutations
-        );
-      };
-    }
-  });
-
-  // Pass through other properties
-  Object.keys(entity).forEach(key => {
-    if (!(wrapped as any)[key]) {
-      (wrapped as any)[key] = (entity as any)[key];
-    }
-  });
-
-  return wrapped;
-}
-
-// ============================================================================
-// BATCH OPERATIONS
-// ============================================================================
-
-/**
- * Batch create multiple items
- * @template T - Entity type extending BaseEntity
- * @param {EntityCRUD<T>} entity - Entity to create items for
- * @param {string} entityName - Name of entity for batch key
- * @param {Array<Omit<T, keyof BaseEntity>>} items - Items to create
- * @returns {Promise<T[]>} Created items
- * 
- * @example
- * const transactions = await batchCreate(Transaction, 'Transaction', [
- *   { description: 'Coffee', amount: 5, category: 'food', type: 'expense', date: '2025-10-08' },
- *   { description: 'Lunch', amount: 15, category: 'food', type: 'expense', date: '2025-10-08' }
- * ]);
- */
-<<<<<<< HEAD
-export async function batchCreate<T extends BaseEntity>(entity: EntityCRUD<T>, entityName: string, items: Array<Omit<T, keyof BaseEntity>>
-): Promise<T[]> {
-  return globalBatcher.add(`${entityName}/create`, items, async (batches: Omit<T, keyof BaseEntity>[][]): Promise<T[]> => {
-=======
-export async function batchCreate<T extends BaseEntity>(
-  entity: EntityCRUD<T>,
-  entityName: string,
-  items: Array<Omit<T, keyof BaseEntity>>
-): Promise<T[]> {
-  return globalBatcher.add<Omit<T, keyof BaseEntity>, T[]>(
-    `${entityName}/create`,
-    items,
-    async (batch: Omit<T, keyof BaseEntity>[]): Promise<T[]> => {
->>>>>>> 532326e0
-      // Process in chunks to avoid overwhelming the API
-      const results: T[] = [];
-      const chunkSize = 5;
-
-      for (let i = 0; i < batch.length; i += chunkSize) {
-        const chunk = batch.slice(i, i + chunkSize);
-        const chunkResults = await Promise.all(
-          chunk.map(item => 
-            globalRateLimiter.execute(
-              () => retryWithBackoff(() => entity.create(item))
-            )
-          )
-        );
-        results.push(...chunkResults);
-      }
-
-      return results;
-    }
-  );
-}
-
-/**
- * Batch update multiple items
- * @template T - Entity type extending BaseEntity
- * @param {EntityCRUD<T>} entity - Entity to update items for
- * @param {string} entityName - Name of entity for batch key
- * @param {BatchUpdateItem<T>[]} updates - Array of {id, data} objects
- * @returns {Promise<T[]>} Updated items
- * 
- * @example
- * const updated = await batchUpdate(Transaction, 'Transaction', [
- *   { id: '123', data: { category: 'groceries' } },
- *   { id: '456', data: { category: 'dining' } }
- * ]);
- */
-<<<<<<< HEAD
-export async function batchUpdate<T extends BaseEntity>(entity: EntityCRUD<T>, entityName: string, updates: BatchUpdateItem<T>[]
-): Promise<T[]> {
-  return globalBatcher.add(`${entityName}/update`, updates, async (batch: BatchUpdateItem<T>[]): Promise<T[]> => {
-=======
-export async function batchUpdate<T extends BaseEntity>(
-  entity: EntityCRUD<T>,
-  entityName: string,
-  updates: BatchUpdateItem<T>[]
-): Promise<T[]> {
-  return globalBatcher.add<BatchUpdateItem<T>, T[]>(
-    `${entityName}/update`,
-    updates,
-    async (batch: BatchUpdateItem<T>[]): Promise<T[]> => {
->>>>>>> 532326e0
-      const results: T[] = [];
-      const chunkSize = 5;
-
-      for (let i = 0; i < batch.length; i += chunkSize) {
-        const chunk = batch.slice(i, i + chunkSize);
-        const chunkResults = await Promise.all(
-          chunk.map(({ id, data }) =>
-            globalRateLimiter.execute(
-              () => retryWithBackoff(() => entity.update(id, data))
-            )
-          )
-        );
-        results.push(...chunkResults);
-      }
-
-      return results;
-    }
-  );
-}
-
-/**
- * Batch delete multiple items
- * @template T - Entity type extending BaseEntity
- * @param {EntityCRUD<T>} entity - Entity to delete items from
- * @param {string} entityName - Name of entity for batch key
- * @param {string[]} ids - IDs to delete
- * @returns {Promise<void[]>} Deletion results
- * 
- * @example
- * await batchDelete(Transaction, 'Transaction', ['123', '456', '789']);
- */
-<<<<<<< HEAD
-export async function batchDelete<T extends BaseEntity>(entity: EntityCRUD<T>, entityName: string, ids: string[]
-): Promise<void[]> {
-  return globalBatcher.add(`${entityName}/delete`, ids, async (batch: string[]): Promise<void[]> => {
-=======
-export async function batchDelete<T extends BaseEntity>(
-  entity: EntityCRUD<T>,
-  entityName: string,
-  ids: string[]
-): Promise<void[]> {
-  return globalBatcher.add<string, void[]>(
-    `${entityName}/delete`,
-    ids,
-    async (batch: string[]): Promise<void[]> => {
->>>>>>> 532326e0
-      const results: void[] = [];
-      const chunkSize = 5;
-
-      for (let i = 0; i < batch.length; i += chunkSize) {
-        const chunk = batch.slice(i, i + chunkSize);
-        const chunkResults = await Promise.all(
-          chunk.map(id =>
-            globalRateLimiter.execute(
-              () => retryWithBackoff(() => entity.delete(id))
-            )
-          )
-        );
-        results.push(...chunkResults);
-      }
-
-      return results;
-    }
-  );
-}
-
-// ============================================================================
-// CACHE & UTILITY FUNCTIONS
-// ============================================================================
-
-/**
- * Invalidate cache for entity
- * @param {string} entityName - Name of entity to invalidate cache for
- * 
- * @example
- * invalidateCache('Transaction'); // Clear all Transaction cache
- */
-export function invalidateCache(entityName: string): void {
-  const pattern = new RegExp(`^GET:${entityName}/`);
-  globalDeduplicator.invalidate(pattern);
-}
-
-/**
- * Flush all pending batched requests
- * @returns {Promise<void>}
- * 
- * @example
- * await flushBatches(); // Process all pending batch operations immediately
- */
-export async function flushBatches(): Promise<void> {
-  await globalBatcher.flush();
-}
-
-/**
- * Get rate limiter statistics
- * @returns {RateLimiterStatsResponse} Current stats for rate limiter and deduplicator
- * 
- * @example
- * const stats = getRateLimiterStats();
- * console.log(`Queue length: ${stats.rateLimiter.queueLength}`);
- */
-export function getRateLimiterStats(): RateLimiterStatsResponse {
-  return {
-    rateLimiter: globalRateLimiter.getStatus(),
-    deduplicator: globalDeduplicator.getStats(),
-    timestamp: new Date().toISOString()
-  };
-}
-
-// ============================================================================
-// OPTIMIZED ENTITY EXPORTS
-// ============================================================================
-
-// Financial Entities
-<<<<<<< HEAD
-export const Transaction: WrappedEntity<Transaction> = wrapEntity(base44.entities.Transaction as any, 'Transaction');
-export const Budget: WrappedEntity<Budget> = wrapEntity(base44.entities.Budget as any, 'Budget');
-export const Goal: WrappedEntity<Goal> = wrapEntity(base44.entities.Goal as any, 'Goal');
-export const BNPLPlan: WrappedEntity<BNPLPlan> = wrapEntity(base44.entities.BNPLPlan as any, 'BNPLPlan');
-export const Bill: WrappedEntity<Bill> = wrapEntity(base44.entities.Bill as any, 'Bill');
-export const DebtAccount: WrappedEntity<DebtAccount> = wrapEntity(base44.entities.DebtAccount as any, 'DebtAccount');
-export const Investment: WrappedEntity<Investment> = wrapEntity(base44.entities.Investment as any, 'Investment');
-
-// Shift Worker Entities
-export const PaycheckSettings: WrappedEntity<PaycheckSettings> = wrapEntity(base44.entities.PaycheckSettings as any, 'PaycheckSettings');
-export const ShiftRule: WrappedEntity<ShiftRule> = wrapEntity(base44.entities.ShiftRule as any, 'ShiftRule');
-export const Shift: WrappedEntity<Shift> = wrapEntity(base44.entities.Shift as any, 'Shift');
-export const ForecastSnapshot: WrappedEntity<ForecastSnapshot> = wrapEntity(base44.entities.ForecastSnapshot as any, 'ForecastSnapshot');
-
-// Gamification & AI Entities
-export const Gamification: WrappedEntity<Gamification> = wrapEntity(base44.entities.Gamification as any, 'Gamification');
-export const AgentTask: WrappedEntity<AgentTask> = wrapEntity(base44.entities.AgentTask as any, 'AgentTask');
-export const Notification: WrappedEntity<Notification> = wrapEntity(base44.entities.Notification as any, 'Notification');
-export const AutomationRule: WrappedEntity<AutomationRule> = wrapEntity(base44.entities.AutomationRule as any, 'AutomationRule');
-
-// Tax & Location Entities
-export const FederalTaxConfig: WrappedEntity<FederalTaxConfig> = wrapEntity(base44.entities.FederalTaxConfig as any, 'FederalTaxConfig');
-export const StateTaxConfig: WrappedEntity<StateTaxConfig> = wrapEntity(base44.entities.StateTaxConfig as any, 'StateTaxConfig');
-export const ZipJurisdiction: WrappedEntity<ZipJurisdiction> = wrapEntity(base44.entities.ZipJurisdiction as any, 'ZipJurisdiction');
-export const CostOfLiving: WrappedEntity<CostOfLiving> = wrapEntity(base44.entities.CostOfLiving as any, 'CostOfLiving');
-
-// Subscription Entities
-export const Plan: WrappedEntity<Plan> = wrapEntity(base44.entities.Plan as any, 'Plan');
-export const Subscription: WrappedEntity<Subscription> = wrapEntity(base44.entities.Subscription as any, 'Subscription');
-=======
-export const Transaction: WrappedEntity<Transaction> = wrapEntity(base44.entities.Transaction, 'Transaction');
-export const Budget: WrappedEntity<Budget> = wrapEntity(base44.entities.Budget, 'Budget');
-export const Goal: WrappedEntity<Goal> = wrapEntity(base44.entities.Goal, 'Goal');
-export const BNPLPlan: WrappedEntity<BNPLPlan> = wrapEntity(base44.entities.BNPLPlan, 'BNPLPlan');
-export const Bill: WrappedEntity<Bill> = wrapEntity(base44.entities.Bill, 'Bill');
-export const DebtAccount: WrappedEntity<DebtAccount> = wrapEntity(base44.entities.DebtAccount, 'DebtAccount');
-export const Investment: WrappedEntity<Investment> = wrapEntity(base44.entities.Investment, 'Investment');
-
-// Shift Worker Entities
-export const PaycheckSettings: WrappedEntity<PaycheckSettings> = wrapEntity(base44.entities.PaycheckSettings, 'PaycheckSettings');
-export const ShiftRule: WrappedEntity<ShiftRule> = wrapEntity(base44.entities.ShiftRule, 'ShiftRule');
-export const Shift: WrappedEntity<Shift> = wrapEntity(base44.entities.Shift, 'Shift');
-export const ForecastSnapshot: WrappedEntity<ForecastSnapshot> = wrapEntity(base44.entities.ForecastSnapshot, 'ForecastSnapshot');
-
-// Gamification & AI Entities
-export const Gamification: WrappedEntity<Gamification> = wrapEntity(base44.entities.Gamification, 'Gamification');
-export const AgentTask: WrappedEntity<AgentTask> = wrapEntity(base44.entities.AgentTask, 'AgentTask');
-export const Notification: WrappedEntity<Notification> = wrapEntity(base44.entities.Notification, 'Notification');
-export const AutomationRule: WrappedEntity<AutomationRule> = wrapEntity(base44.entities.AutomationRule, 'AutomationRule');
-
-// Tax & Location Entities
-export const FederalTaxConfig: WrappedEntity<FederalTaxConfig> = wrapEntity(base44.entities.FederalTaxConfig, 'FederalTaxConfig');
-export const StateTaxConfig: WrappedEntity<StateTaxConfig> = wrapEntity(base44.entities.StateTaxConfig, 'StateTaxConfig');
-export const ZipJurisdiction: WrappedEntity<ZipJurisdiction> = wrapEntity(base44.entities.ZipJurisdiction, 'ZipJurisdiction');
-export const CostOfLiving: WrappedEntity<CostOfLiving> = wrapEntity(base44.entities.CostOfLiving, 'CostOfLiving');
-
-// Subscription Entities
-export const Plan: WrappedEntity<Plan> = wrapEntity(base44.entities.Plan, 'Plan');
-export const Subscription: WrappedEntity<Subscription> = wrapEntity(base44.entities.Subscription, 'Subscription');
->>>>>>> 532326e0
-
-// Authentication (no wrapping needed)
-export const User = base44.auth;
-
-// Export unwrapped base44 for special cases
-export { base44 };
-
-// ============================================================================
-// DEVELOPMENT MONITORING
-// ============================================================================
-
-// Log stats in development
-if ((import.meta as any).env?.DEV) {
-  setInterval(() => {
-    const stats = getRateLimiterStats();
-    if (stats.rateLimiter.queueLength > 0 || stats.deduplicator.pendingRequests > 0) {
-      console.log('📊 API Stats:', stats);
-    }
-  }, 10000); // Every 10 seconds
-}
-
-
-
-
-
-
-
-
-
-
-
-
-
-
-
-
-
+/**
+ * @fileoverview Optimized API wrapper with rate limiting and request optimization
+ * @description Wraps Base44 API calls with automatic rate limiting, deduplication, and retries
+ * for all entity operations with comprehensive TypeScript support
+ */
+
+/// <reference types="vite/client" />
+
+import { base44 } from './base44Client.js';
+import {
+  globalRateLimiter,
+  globalDeduplicator,
+  globalBatcher,
+  retryWithBackoff,
+  RateLimiterStatus,
+  DeduplicatorStats,
+  RetryOptions
+} from '@/utils/rateLimiter';
+
+// ============================================================================
+// TYPE DEFINITIONS - Base44 Entity Types
+// ============================================================================
+
+/**
+ * Base interface for all entities with common fields
+ */
+export interface BaseEntity {
+  /** Unique identifier */
+  id: string;
+  /** Creation timestamp */
+  created_at?: string;
+  /** Last update timestamp */
+  updated_at?: string;
+  /** User ID who owns this entity */
+  user_id?: string;
+}
+
+/**
+ * Transaction entity type
+ */
+export interface Transaction extends BaseEntity {
+  description: string;
+  amount: number;
+  category: string;
+  type: 'income' | 'expense';
+  date: string;
+  account?: string;
+  notes?: string;
+  tags?: string[];
+  is_recurring?: boolean;
+  recurring_interval?: 'daily' | 'weekly' | 'monthly' | 'yearly';
+}
+
+/**
+ * Budget entity type
+ */
+export interface Budget extends BaseEntity {
+  category: string;
+  monthly_limit: number;
+  current_spent?: number;
+  start_date?: string;
+  end_date?: string;
+  is_active?: boolean;
+  rollover_enabled?: boolean;
+}
+
+/**
+ * Goal entity type
+ */
+export interface Goal extends BaseEntity {
+  title: string;
+  target_amount: number;
+  current_amount: number;
+  target_date: string;
+  category?: string;
+  priority?: 'low' | 'medium' | 'high';
+  is_completed?: boolean;
+  completed_date?: string;
+}
+
+/**
+ * BNPL (Buy Now Pay Later) Plan entity type
+ */
+export interface BNPLPlan extends BaseEntity {
+  merchant: string;
+  total_amount: number;
+  remaining_amount: number;
+  payment_amount: number;
+  payment_frequency: 'weekly' | 'biweekly' | 'monthly';
+  next_payment_date: string;
+  num_payments_remaining: number;
+  is_autopay?: boolean;
+}
+
+/**
+ * Bill entity type
+ */
+export interface Bill extends BaseEntity {
+  name: string;
+  amount: number;
+  due_date: string;
+  category: string;
+  is_recurring: boolean;
+  frequency?: 'monthly' | 'quarterly' | 'annually';
+  is_autopay?: boolean;
+  reminder_days?: number;
+  is_paid?: boolean;
+}
+
+/**
+ * Debt Account entity type
+ */
+export interface DebtAccount extends BaseEntity {
+  name: string;
+  balance: number;
+  interest_rate: number;
+  minimum_payment: number;
+  due_date: string;
+  type: 'credit_card' | 'loan' | 'mortgage' | 'student_loan' | 'other';
+  account_number?: string;
+  institution?: string;
+}
+
+/**
+ * Investment entity type
+ */
+export interface Investment extends BaseEntity {
+  name: string;
+  type: 'stock' | 'bond' | 'mutual_fund' | 'etf' | 'crypto' | 'real_estate' | 'other';
+  symbol?: string;
+  shares?: number;
+  purchase_price: number;
+  current_price?: number;
+  current_value?: number;
+  cost_basis?: number;
+  return_percentage?: number;
+}
+
+/**
+ * Paycheck Settings entity type
+ */
+export interface PaycheckSettings extends BaseEntity {
+  base_hourly_rate: number;
+  overtime_rate_multiplier: number;
+  federal_tax_rate: number;
+  state_tax_rate: number;
+  fica_rate: number;
+  pay_frequency: 'weekly' | 'biweekly' | 'semimonthly' | 'monthly';
+  next_payday?: string;
+}
+
+/**
+ * Shift Rule entity type
+ */
+export interface ShiftRule extends BaseEntity {
+  name: string;
+  rate_multiplier: number;
+  start_time?: string;
+  end_time?: string;
+  days_of_week?: number[];
+  is_active: boolean;
+  priority?: number;
+}
+
+/**
+ * Shift entity type
+ */
+export interface Shift extends BaseEntity {
+  title: string;
+  start_time: string;
+  end_time: string;
+  hours: number;
+  base_pay: number;
+  differential_pay?: number;
+  total_pay: number;
+  notes?: string;
+  location?: string;
+  is_confirmed?: boolean;
+}
+
+/**
+ * Forecast Snapshot entity type
+ */
+export interface ForecastSnapshot extends BaseEntity {
+  date: string;
+  projected_income: number;
+  projected_expenses: number;
+  projected_balance: number;
+  confidence_score?: number;
+}
+
+/**
+ * Gamification entity type
+ */
+export interface Gamification extends BaseEntity {
+  points: number;
+  level: number;
+  streak_days: number;
+  achievements: string[];
+  badges: string[];
+  last_activity?: string;
+}
+
+/**
+ * Agent Task entity type
+ */
+export interface AgentTask extends BaseEntity {
+  title: string;
+  description: string;
+  status: 'pending' | 'in_progress' | 'completed' | 'failed';
+  priority: 'low' | 'medium' | 'high';
+  assigned_agent?: string;
+  result?: string;
+  completed_at?: string;
+}
+
+/**
+ * Notification entity type
+ */
+export interface Notification extends BaseEntity {
+  title: string;
+  message: string;
+  type: 'info' | 'success' | 'warning' | 'error';
+  is_read: boolean;
+  action_url?: string;
+  expires_at?: string;
+}
+
+/**
+ * Automation Rule entity type
+ */
+export interface AutomationRule extends BaseEntity {
+  name: string;
+  trigger_type: 'transaction' | 'date' | 'balance' | 'custom';
+  trigger_condition: string;
+  action_type: 'categorize' | 'budget' | 'notify' | 'transfer' | 'custom';
+  action_data: Record<string, unknown>;
+  is_active: boolean;
+  last_triggered?: string;
+}
+
+/**
+ * Federal Tax Config entity type
+ */
+export interface FederalTaxConfig extends BaseEntity {
+  year: number;
+  filing_status: 'single' | 'married_joint' | 'married_separate' | 'head_of_household';
+  brackets: Array<{
+    min: number;
+    max: number | null;
+    rate: number;
+  }>;
+  standard_deduction: number;
+}
+
+/**
+ * State Tax Config entity type
+ */
+export interface StateTaxConfig extends BaseEntity {
+  state_code: string;
+  year: number;
+  tax_rate: number;
+  has_brackets: boolean;
+  brackets?: Array<{
+    min: number;
+    max: number | null;
+    rate: number;
+  }>;
+}
+
+/**
+ * Zip Jurisdiction entity type
+ */
+export interface ZipJurisdiction extends BaseEntity {
+  zip_code: string;
+  city: string;
+  state: string;
+  county?: string;
+  tax_rate?: number;
+}
+
+/**
+ * Cost of Living entity type
+ */
+export interface CostOfLiving extends BaseEntity {
+  location: string;
+  housing_cost: number;
+  food_cost: number;
+  transportation_cost: number;
+  healthcare_cost: number;
+  utilities_cost: number;
+  total_monthly_cost: number;
+  index_score?: number;
+}
+
+/**
+ * Subscription Plan entity type
+ */
+export interface Plan extends BaseEntity {
+  name: string;
+  price: number;
+  interval: 'monthly' | 'yearly';
+  features: string[];
+  is_active: boolean;
+}
+
+/**
+ * User Subscription entity type
+ */
+export interface Subscription extends BaseEntity {
+  plan_id: string;
+  status: 'active' | 'canceled' | 'expired' | 'trial';
+  current_period_start: string;
+  current_period_end: string;
+  cancel_at_period_end?: boolean;
+  trial_end?: string;
+}
+
+// ============================================================================
+// TYPE DEFINITIONS - API Operation Types
+// ============================================================================
+
+/**
+ * Generic entity with CRUD operations
+ */
+export interface EntityCRUD<T extends BaseEntity> {
+  /** Entity name (optional, inferred from context) */
+  name?: string;
+  
+  /** List all items with optional filters */
+  list: (filters?: Record<string, unknown>) => Promise<T[]>;
+  
+  /** Get a single item by ID */
+  get: (id: string) => Promise<T | null>;
+  
+  /** Create a new item */
+  create: (data: Omit<T, keyof BaseEntity>) => Promise<T>;
+  
+  /** Update an existing item */
+  update: (id: string, data: Partial<Omit<T, keyof BaseEntity>>) => Promise<T>;
+  
+  /** Delete an item by ID */
+  delete: (id: string) => Promise<void>;
+  
+  /** Query with advanced filters */
+  query?: (query: Record<string, unknown>) => Promise<T[]>;
+}
+
+/**
+ * Wrapped entity with rate limiting
+ */
+export type WrappedEntity<T extends BaseEntity> = EntityCRUD<T>;
+
+/**
+ * Batch update item
+ */
+export interface BatchUpdateItem<T extends BaseEntity> {
+  id: string;
+  data: Partial<Omit<T, keyof BaseEntity>>;
+}
+
+/**
+ * Execute options for entity operations
+ */
+export interface EntityExecuteOptions {
+  /** Priority level (higher = executed sooner) */
+  priority?: number;
+  /** HTTP method for caching */
+  method?: 'GET' | 'POST' | 'PUT' | 'DELETE';
+}
+
+/**
+ * Rate limiter statistics
+ */
+export interface RateLimiterStatsResponse {
+  rateLimiter: RateLimiterStatus;
+  deduplicator: DeduplicatorStats;
+  timestamp: string;
+}
+
+/**
+ * Error with status code
+ */
+export interface APIError extends Error {
+  status?: number;
+  code?: string;
+  details?: unknown;
+}
+
+// ============================================================================
+// ENTITY WRAPPER FUNCTION
+// ============================================================================
+
+/**
+ * Wrap entity methods with rate limiting and optimization
+ * @template T - Entity type extending BaseEntity
+ * @param {EntityCRUD<T>} entity - Base44 entity to wrap
+ * @param {string} entityName - Name of the entity for caching
+ * @returns {WrappedEntity<T>} Wrapped entity with rate limiting
+ * 
+ * @example
+ * const Transaction = wrapEntity(base44.entities.Transaction);
+ * const transactions = await Transaction.list();
+ */
+function wrapEntity<T extends BaseEntity>(entity: EntityCRUD<T>, entityName: string): WrappedEntity<T> {
+  const wrapped = {} as WrappedEntity<T>;
+
+  // Wrap common CRUD methods
+  const methods: Array<keyof EntityCRUD<T>> = ['list', 'get', 'create', 'update', 'delete', 'query'];
+
+  methods.forEach(method => {
+    if (typeof entity[method] === 'function') {
+      (wrapped as any)[method] = async (...args: any[]): Promise<any> => {
+        const url = `${entityName}/${String(method)}/${JSON.stringify(args)}`;
+        
+        // Use deduplicator for GET operations (list, get, query)
+        if (['list', 'get', 'query'].includes(String(method))) {
+          return globalDeduplicator.execute(
+            url,
+            async () => {
+              return globalRateLimiter.execute(
+                async () => {
+                  const retryOptions: RetryOptions = {
+                    maxRetries: 3,
+                    baseDelay: 1000,
+                    shouldRetry: (error: APIError) => {
+                      // Retry on rate limits and server errors
+                      return error.status === 429 || (error.status !== undefined && error.status >= 500);
+                    }
+                  };
+
+                  return retryWithBackoff(
+                    () => (entity[method] as Function)(...args),
+                    retryOptions
+                  );
+                },
+                { priority: method === 'get' ? 10 : 5 } // Higher priority for single item fetches
+              );
+            },
+            { method: 'GET' }
+          );
+        }
+
+        // Mutations (create, update, delete) - no deduplication but rate limited
+        return globalRateLimiter.execute(
+          async () => {
+            const retryOptions: RetryOptions = {
+              maxRetries: 2,
+              baseDelay: 2000,
+              shouldRetry: (error: APIError) => {
+                // Only retry rate limits for mutations
+                return error.status === 429;
+              }
+            };
+
+            return retryWithBackoff(
+              () => (entity[method] as Function)(...args),
+              retryOptions
+            );
+          },
+          { priority: 15 } // Higher priority for mutations
+        );
+      };
+    }
+  });
+
+  // Pass through other properties
+  Object.keys(entity).forEach(key => {
+    if (!(wrapped as any)[key]) {
+      (wrapped as any)[key] = (entity as any)[key];
+    }
+  });
+
+  return wrapped;
+}
+
+// ============================================================================
+// BATCH OPERATIONS
+// ============================================================================
+
+/**
+ * Batch create multiple items
+ * @template T - Entity type extending BaseEntity
+ * @param {EntityCRUD<T>} entity - Entity to create items for
+ * @param {string} entityName - Name of entity for batch key
+ * @param {Array<Omit<T, keyof BaseEntity>>} items - Items to create
+ * @returns {Promise<T[]>} Created items
+ * 
+ * @example
+ * const transactions = await batchCreate(Transaction, 'Transaction', [
+ *   { description: 'Coffee', amount: 5, category: 'food', type: 'expense', date: '2025-10-08' },
+ *   { description: 'Lunch', amount: 15, category: 'food', type: 'expense', date: '2025-10-08' }
+ * ]);
+ */
+export async function batchCreate<T extends BaseEntity>(
+  entity: EntityCRUD<T>,
+  items: Array<Omit<T, keyof BaseEntity>>
+): Promise<T[]> {
+  return globalBatcher.add(
+    `${entity.name}/create`,
+    items,
+    async (batch: Array<Omit<T, keyof BaseEntity>>): Promise<T[]> => {
+      // Process in chunks to avoid overwhelming the API
+      const results: T[] = [];
+      const chunkSize = 5;
+
+      for (let i = 0; i < batch.length; i += chunkSize) {
+        const chunk = batch.slice(i, i + chunkSize);
+        const chunkResults = await Promise.all(
+          chunk.map(item => 
+            globalRateLimiter.execute(
+              () => retryWithBackoff(() => entity.create(item))
+            )
+          )
+        );
+        results.push(...chunkResults);
+      }
+
+      return results;
+    }
+  );
+}
+
+/**
+ * Batch update multiple items
+ * @template T - Entity type extending BaseEntity
+ * @param {EntityCRUD<T>} entity - Entity to update items for
+ * @param {string} entityName - Name of entity for batch key
+ * @param {BatchUpdateItem<T>[]} updates - Array of {id, data} objects
+ * @returns {Promise<T[]>} Updated items
+ * 
+ * @example
+ * const updated = await batchUpdate(Transaction, 'Transaction', [
+ *   { id: '123', data: { category: 'groceries' } },
+ *   { id: '456', data: { category: 'dining' } }
+ * ]);
+ */
+export async function batchUpdate<T extends BaseEntity>(
+  entity: EntityCRUD<T>,
+  updates: BatchUpdateItem<T>[]
+): Promise<T[]> {
+  return globalBatcher.add(
+    `${entity.name}/update`,
+    updates,
+    async (batch: BatchUpdateItem<T>[]): Promise<T[]> => {
+      const results: T[] = [];
+      const chunkSize = 5;
+
+      for (let i = 0; i < batch.length; i += chunkSize) {
+        const chunk = batch.slice(i, i + chunkSize);
+        const chunkResults = await Promise.all(
+          chunk.map(({ id, data }) =>
+            globalRateLimiter.execute(
+              () => retryWithBackoff(() => entity.update(id, data))
+            )
+          )
+        );
+        results.push(...chunkResults);
+      }
+
+      return results;
+    }
+  );
+}
+
+/**
+ * Batch delete multiple items
+ * @template T - Entity type extending BaseEntity
+ * @param {EntityCRUD<T>} entity - Entity to delete items from
+ * @param {string} entityName - Name of entity for batch key
+ * @param {string[]} ids - IDs to delete
+ * @returns {Promise<void[]>} Deletion results
+ * 
+ * @example
+ * await batchDelete(Transaction, 'Transaction', ['123', '456', '789']);
+ */
+export async function batchDelete<T extends BaseEntity>(
+  entity: EntityCRUD<T>,
+  ids: string[]
+): Promise<void[]> {
+  return globalBatcher.add(
+    `${entity.name}/delete`,
+    ids,
+    async (batch: string[]): Promise<void[]> => {
+      const results: void[] = [];
+      const chunkSize = 5;
+
+      for (let i = 0; i < batch.length; i += chunkSize) {
+        const chunk = batch.slice(i, i + chunkSize);
+        const chunkResults = await Promise.all(
+          chunk.map(id =>
+            globalRateLimiter.execute(
+              () => retryWithBackoff(() => entity.delete(id))
+            )
+          )
+        );
+        results.push(...chunkResults);
+      }
+
+      return results;
+    }
+  );
+}
+
+// ============================================================================
+// CACHE & UTILITY FUNCTIONS
+// ============================================================================
+
+/**
+ * Invalidate cache for entity
+ * @param {string} entityName - Name of entity to invalidate cache for
+ * 
+ * @example
+ * invalidateCache('Transaction'); // Clear all Transaction cache
+ */
+export function invalidateCache(entityName: string): void {
+  const pattern = new RegExp(`^GET:${entityName}/`);
+  globalDeduplicator.invalidate(pattern);
+}
+
+/**
+ * Flush all pending batched requests
+ * @returns {Promise<void>}
+ * 
+ * @example
+ * await flushBatches(); // Process all pending batch operations immediately
+ */
+export async function flushBatches(): Promise<void> {
+  await globalBatcher.flush();
+}
+
+/**
+ * Get rate limiter statistics
+ * @returns {RateLimiterStatsResponse} Current stats for rate limiter and deduplicator
+ * 
+ * @example
+ * const stats = getRateLimiterStats();
+ * console.log(`Queue length: ${stats.rateLimiter.queueLength}`);
+ */
+export function getRateLimiterStats(): RateLimiterStatsResponse {
+  return {
+    rateLimiter: globalRateLimiter.getStatus(),
+    deduplicator: globalDeduplicator.getStats(),
+    timestamp: new Date().toISOString()
+  };
+}
+
+// ============================================================================
+// OPTIMIZED ENTITY EXPORTS
+// ============================================================================
+
+// Financial Entities
+export const Transaction: WrappedEntity<Transaction> = wrapEntity(base44.entities.Transaction);
+export const Budget: WrappedEntity<Budget> = wrapEntity(base44.entities.Budget);
+export const Goal: WrappedEntity<Goal> = wrapEntity(base44.entities.Goal);
+export const BNPLPlan: WrappedEntity<BNPLPlan> = wrapEntity(base44.entities.BNPLPlan);
+export const Bill: WrappedEntity<Bill> = wrapEntity(base44.entities.Bill);
+export const DebtAccount: WrappedEntity<DebtAccount> = wrapEntity(base44.entities.DebtAccount);
+export const Investment: WrappedEntity<Investment> = wrapEntity(base44.entities.Investment);
+
+// Shift Worker Entities
+export const PaycheckSettings: WrappedEntity<PaycheckSettings> = wrapEntity(base44.entities.PaycheckSettings);
+export const ShiftRule: WrappedEntity<ShiftRule> = wrapEntity(base44.entities.ShiftRule);
+export const Shift: WrappedEntity<Shift> = wrapEntity(base44.entities.Shift);
+export const ForecastSnapshot: WrappedEntity<ForecastSnapshot> = wrapEntity(base44.entities.ForecastSnapshot);
+
+// Gamification & AI Entities
+export const Gamification: WrappedEntity<Gamification> = wrapEntity(base44.entities.Gamification);
+export const AgentTask: WrappedEntity<AgentTask> = wrapEntity(base44.entities.AgentTask);
+export const Notification: WrappedEntity<Notification> = wrapEntity(base44.entities.Notification);
+export const AutomationRule: WrappedEntity<AutomationRule> = wrapEntity(base44.entities.AutomationRule);
+
+// Tax & Location Entities
+export const FederalTaxConfig: WrappedEntity<FederalTaxConfig> = wrapEntity(base44.entities.FederalTaxConfig);
+export const StateTaxConfig: WrappedEntity<StateTaxConfig> = wrapEntity(base44.entities.StateTaxConfig);
+export const ZipJurisdiction: WrappedEntity<ZipJurisdiction> = wrapEntity(base44.entities.ZipJurisdiction);
+export const CostOfLiving: WrappedEntity<CostOfLiving> = wrapEntity(base44.entities.CostOfLiving);
+
+// Subscription Entities
+export const Plan: WrappedEntity<Plan> = wrapEntity(base44.entities.Plan);
+export const Subscription: WrappedEntity<Subscription> = wrapEntity(base44.entities.Subscription);
+
+// Authentication (no wrapping needed)
+export const User = base44.auth;
+
+// Export unwrapped base44 for special cases
+export { base44 };
+
+// ============================================================================
+// DEVELOPMENT MONITORING
+// ============================================================================
+
+// Log stats in development
+if ((import.meta as any).env?.DEV) {
+  setInterval(() => {
+    const stats = getRateLimiterStats();
+    if (stats.rateLimiter.queueLength > 0 || stats.deduplicator.pendingRequests > 0) {
+      console.log('📊 API Stats:', stats);
+    }
+  }, 10000); // Every 10 seconds
+}
+
+
+
+
+
+
+
+
+
+
+
+
+
+
+
+
+