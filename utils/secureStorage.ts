/**
 * Secure localStorage wrapper with encryption and expiration
 * 
 * @remarks
 * Provides a secure alternative to native localStorage with built-in:
 * - AES-GCM encryption for sensitive data
 * - Automatic data expiration
 * - Type-safe API with TypeScript
 * - Graceful degradation if encryption fails
 * - Namespace support for data isolation
 * 
 * ## Security Features
 * 
 * - **Encryption**: Uses Web Crypto API (AES-GCM 256-bit)
 * - **Expiration**: Automatic cleanup of expired data
 * - **Validation**: Type checking and data integrity
 * - **Privacy**: Sensitive data encrypted at rest
 * 
 * ## Usage Examples
 * 
 * ### Basic Storage
 * 
 * ```typescript
 * import { secureStorage } from '@/utils/secureStorage';
 * 
 * // Store data (automatically encrypted if sensitive)
 * secureStorage.set('authToken', token, { encrypt: true });
 * 
 * // Retrieve data
 * const token = secureStorage.get<string>('authToken');
 * 
 * // Remove data
 * secureStorage.remove('authToken');
 * ```
 * 
 * ### With Expiration
 * 
 * ```typescript
 * // Store with 1 hour expiration
 * secureStorage.set('sessionData', data, {
 *   encrypt: true,
 *   expiresIn: 3600000 // 1 hour in ms
 * });
 * 
 * // Data automatically removed after expiration
 * const data = secureStorage.get('sessionData'); // null after 1 hour
 * ```
 * 
 * ### Namespaced Storage
 * 
 * ```typescript
 * const userStorage = secureStorage.namespace('user:123');
 * userStorage.set('preferences', prefs);
 * userStorage.get('preferences');
 * ```
 * 
 * @packageDocumentation
 * @module utils/secureStorage
 * @public
 */

import { logError, logDebug } from './logger';

/**
 * Storage options for secure data
 * 
 * @public
 */
export interface SecureStorageOptions {
  /** Whether to encrypt the data (default: false) */
  encrypt?: boolean;
  
  /** Time until expiration in milliseconds */
  expiresIn?: number;
  
  /** Namespace for key isolation (default: none) */
  namespace?: string;
}

/**
 * Internal stored data structure
 * 
 * @internal
 */
interface StoredData<T = any> {
  /** The actual data value */
  value: T;
  
  /** Whether the data is encrypted */
  encrypted: boolean;
  
  /** Expiration timestamp (Unix epoch ms) */
  expiresAt?: number;
  
  /** Data version for migration */
  version: number;
}

/**
 * Current storage format version
 * 
 * @internal
 */
const STORAGE_VERSION = 1;

/**
 * Encryption key identifier
 * 
 * @remarks
 * In production, this should be derived from user credentials
 * or stored securely. For now, using a stable key.
 * 
 * @internal
 */
const ENCRYPTION_KEY_NAME = 'app-encryption-key';

/**
 * Check if Web Crypto API is available
 * 
 * @returns True if crypto is available
 * 
 * @internal
 */
<<<<<<< HEAD
function isCryptoAvailable(): boolean { if (typeof window === "undefined") return false; if (!window.crypto) return false; if (!window.crypto.subtle) return false; return true; }
=======
function isCryptoAvailable(): boolean {
  if (typeof window === 'undefined') return false;
  if (!window.crypto) return false;
  if (!window.crypto.subtle) return false;
  return true;
}
>>>>>>> 39fec766

/**
 * Generate or retrieve encryption key
 * 
 * @remarks
 * Generates a new AES-GCM key or retrieves existing one from sessionStorage.
 * Key is regenerated on each session for security.
 * 
 * @returns CryptoKey for encryption/decryption
 * 
 * @internal
 */
async function getEncryptionKey(): Promise<CryptoKey> {
  if (!isCryptoAvailable()) {
    throw new Error('Web Crypto API not available');
  }
  
  // Generate new key for this session
  // In production, derive from user password or secure source
  const key = await window.crypto.subtle.generateKey(
    {
      name: 'AES-GCM',
      length: 256
    },
    true, // extractable
    ['encrypt', 'decrypt']
  );
  
  return key;
}

/**
 * Encrypt data using AES-GCM
 * 
 * @param data - Data to encrypt (will be JSON stringified)
 * @returns Base64 encoded encrypted data with IV
 * 
 * @internal
 */
async function encryptData(data: any): Promise<string> {
  try {
    const key = await getEncryptionKey();
    const iv = window.crypto.getRandomValues(new Uint8Array(12));
    
    const encodedData = new TextEncoder().encode(JSON.stringify(data));
    
    const encryptedData = await window.crypto.subtle.encrypt(
      {
        name: 'AES-GCM',
        iv
      },
      key,
      encodedData
    );
    
    // Combine IV and encrypted data
    const combined = new Uint8Array(iv.length + encryptedData.byteLength);
    combined.set(iv, 0);
    combined.set(new Uint8Array(encryptedData), iv.length);
    
    // Convert to base64
    return btoa(String.fromCharCode(...combined));
  } catch (error) {
    logError('Failed to encrypt data', error);
    throw new Error('Encryption failed');
  }
}

/**
 * Decrypt data using AES-GCM
 * 
 * @param encryptedData - Base64 encoded encrypted data with IV
 * @returns Decrypted and parsed data
 * 
 * @internal
 */
async function decryptData(encryptedData: string): Promise<any> {
  try {
    const key = await getEncryptionKey();
    
    // Decode from base64
    const combined = Uint8Array.from(atob(encryptedData), c => c.charCodeAt(0));
    
    // Extract IV and encrypted data
    const iv = combined.slice(0, 12);
    const data = combined.slice(12);
    
    const decryptedData = await window.crypto.subtle.decrypt(
      {
        name: 'AES-GCM',
        iv
      },
      key,
      data
    );
    
    const decodedData = new TextDecoder().decode(decryptedData);
    return JSON.parse(decodedData);
  } catch (error) {
    logError('Failed to decrypt data', error);
    throw new Error('Decryption failed');
  }
}

/**
 * Check if stored data has expired
 * 
 * @param data - Stored data with expiration info
 * @returns True if data has expired
 * 
 * @internal
 */
function isExpired(data: StoredData): boolean {
  if (!data.expiresAt) return false;
  return Date.now() > data.expiresAt;
}

/**
 * Build namespaced key
 * 
 * @param key - Original key
 * @param namespace - Optional namespace
 * @returns Namespaced key
 * 
 * @internal
 */
function buildKey(key: string, namespace?: string): string {
  return namespace ? `${namespace}:${key}` : key;
}

/**
 * Secure storage class with encryption and expiration
 * 
 * @remarks
 * Main class providing secure localStorage wrapper functionality.
 * Automatically handles encryption, decryption, and expiration.
 * 
 * @public
 */
export class SecureStorage {
  private _namespace?: string;
  
  /**
   * Create a new SecureStorage instance
   * 
   * @param namespace - Optional namespace for key isolation
   */
  constructor(namespace?: string) {
    this._namespace = namespace;
  }
  
  /**
   * Store data securely
   * 
   * @remarks
   * Stores data in localStorage with optional encryption and expiration.
   * Falls back to unencrypted storage if encryption fails.
   * 
   * @param key - Storage key
   * @param value - Data to store (any JSON-serializable value)
   * @param options - Storage options (encryption, expiration)
   * 
   * @example
   * ```typescript
   * // Store encrypted token with 1 hour expiration
   * secureStorage.set('authToken', token, {
   *   encrypt: true,
   *   expiresIn: 3600000
   * });
   * 
   * // Store unencrypted preferences
   * secureStorage.set('theme', 'dark');
   * ```
   * 
   * @public
   */
  async set(key: string, value: any, options: SecureStorageOptions = {}): Promise<void> {
    try {
      const fullKey = buildKey(key, options.namespace || this._namespace);
      
      let dataToStore = value;
      let encrypted = false;
      
      // Encrypt if requested and available
      if (options.encrypt && isCryptoAvailable()) {
        try {
          dataToStore = await encryptData(value);
          encrypted = true;
        } catch (error) {
          logError(`Failed to encrypt ${key}, storing unencrypted`, error);
          // Fall back to unencrypted
        }
      }
      
      // Build stored data structure
      const stored: StoredData = {
        value: dataToStore,
        encrypted,
        version: STORAGE_VERSION
      };
      
      // Add expiration if specified
      if (options.expiresIn) {
        stored.expiresAt = Date.now() + options.expiresIn;
      }
      
      // Store in localStorage
      localStorage.setItem(fullKey, JSON.stringify(stored));
      
      logDebug(`Stored ${fullKey}`, { encrypted, expiresIn: options.expiresIn });
    } catch (error) {
      logError(`Failed to store ${key}`, error);
      throw error;
    }
  }
  
  /**
   * Retrieve data from storage
   * 
   * @remarks
   * Retrieves and optionally decrypts data from localStorage.
   * Automatically removes expired data.
   * 
   * @param key - Storage key
   * @param options - Storage options (namespace)
   * @returns Stored data or null if not found/expired
   * 
   * @example
   * ```typescript
   * // Get stored token
   * const token = secureStorage.get<string>('authToken');
   * 
   * // Get with type safety
   * interface UserPrefs {
   *   theme: string;
   *   language: string;
   * }
   * const prefs = secureStorage.get<UserPrefs>('preferences');
   * ```
   * 
   * @public
   */
  async get<T = any>(key: string, options: Pick<SecureStorageOptions, 'namespace'> = {}): Promise<T | null> {
    try {
      const fullKey = buildKey(key, options.namespace || this._namespace);
      const stored = localStorage.getItem(fullKey);
      
      if (!stored) return null;
      
      const data: StoredData<T> = JSON.parse(stored);
      
      // Check expiration
      if (isExpired(data)) {
        logDebug(`Data expired for ${fullKey}, removing`);
        this.remove(key, options);
        return null;
      }
      
      // Decrypt if needed
      if (data.encrypted) {
        try {
          const decrypted = await decryptData(data.value as string);
          return decrypted as T;
        } catch (error) {
          logError(`Failed to decrypt ${key}, removing`, error);
          this.remove(key, options);
          return null;
        }
      }
      
      return data.value;
    } catch (error) {
      logError(`Failed to retrieve ${key}`, error);
      return null;
    }
  }
  
  /**
   * Remove data from storage
   * 
   * @param key - Storage key
   * @param options - Storage options (namespace)
   * 
   * @example
   * ```typescript
   * secureStorage.remove('authToken');
   * ```
   * 
   * @public
   */
  remove(key: string, options: Pick<SecureStorageOptions, 'namespace'> = {}): void {
    try {
      const fullKey = buildKey(key, options.namespace || this._namespace);
      localStorage.removeItem(fullKey);
      logDebug(`Removed ${fullKey}`);
    } catch (error) {
      logError(`Failed to remove ${key}`, error);
    }
  }
  
  /**
   * Check if key exists in storage
   * 
   * @param key - Storage key
   * @param options - Storage options (namespace)
   * @returns True if key exists and not expired
   * 
   * @example
   * ```typescript
   * if (secureStorage.has('authToken')) {
   *   // Token exists
   * }
   * ```
   * 
   * @public
   */
  async has(key: string, options: Pick<SecureStorageOptions, 'namespace'> = {}): Promise<boolean> {
    const value = await this.get(key, options);
    return value !== null;
  }
  
  /**
   * Clear all storage data
   * 
   * @remarks
   * If namespace is set, only clears data in that namespace.
   * Otherwise clears entire localStorage.
   * 
   * @param options - Storage options (namespace)
   * 
   * @example
   * ```typescript
   * // Clear all data
   * secureStorage.clear();
   * 
   * // Clear only namespaced data
   * const userStorage = secureStorage.namespace('user:123');
   * userStorage.clear();
   * ```
   * 
   * @public
   */
  clear(options: Pick<SecureStorageOptions, 'namespace'> = {}): void {
    try {
      const namespace = options.namespace || this._namespace;
      
      if (namespace) {
        // Clear only namespaced keys
        const keys = this.keys(options);
        keys.forEach(key => this.remove(key, options));
        logDebug(`Cleared namespace ${namespace}`);
      } else {
        // Clear all localStorage
        localStorage.clear();
        logDebug('Cleared all storage');
      }
    } catch (error) {
      logError('Failed to clear storage', error);
    }
  }
  
  /**
   * Get all keys in storage
   * 
   * @remarks
   * Returns keys optionally filtered by namespace.
   * 
   * @param options - Storage options (namespace)
   * @returns Array of storage keys
   * 
   * @example
   * ```typescript
   * const allKeys = secureStorage.keys();
   * const userKeys = secureStorage.keys({ namespace: 'user:123' });
   * ```
   * 
   * @public
   */
  keys(options: Pick<SecureStorageOptions, 'namespace'> = {}): string[] {
    try {
      const namespace = options.namespace || this._namespace;
      const allKeys: string[] = [];
      
      for (let i = 0; i < localStorage.length; i++) {
        const key = localStorage.key(i);
        if (key) {
          if (namespace) {
            // Filter by namespace
            if (key.startsWith(`${namespace}:`)) {
              allKeys.push(key.substring(namespace.length + 1));
            }
          } else {
            allKeys.push(key);
          }
        }
      }
      
      return allKeys;
    } catch (error) {
      logError('Failed to get keys', error);
      return [];
    }
  }
  
  /**
   * Create a namespaced storage instance
   * 
   * @remarks
   * Creates a new SecureStorage instance with a namespace prefix.
   * Useful for isolating data by user, session, or feature.
   * 
   * @param ns - Namespace prefix
   * @returns New SecureStorage instance with namespace
   * 
   * @example
   * ```typescript
   * const userStorage = secureStorage.namespace('user:123');
   * userStorage.set('preferences', prefs);
   * 
   * const sessionStorage = secureStorage.namespace('session:abc');
   * sessionStorage.set('tempData', data);
   * ```
   * 
   * @public
   */
  namespace(ns: string): SecureStorage {
    return new SecureStorage(ns);
  }
  
  /**
   * Clean up expired entries
   * 
   * @remarks
   * Scans all storage keys and removes expired entries.
   * Should be called periodically (e.g., on app startup).
   * 
   * @example
   * ```typescript
   * // Clean up on app start
   * await secureStorage.cleanupExpired();
   * ```
   * 
   * @public
   */
  async cleanupExpired(): Promise<number> {
    let cleaned = 0;
    
    try {
      const keys = this.keys();
      
      for (const key of keys) {
        try {
          const fullKey = buildKey(key, this._namespace);
          const stored = localStorage.getItem(fullKey);
          
          if (stored) {
            const data: StoredData = JSON.parse(stored);
            
            if (isExpired(data)) {
              this.remove(key);
              cleaned++;
            }
          }
        } catch (error) {
          // Skip invalid entries
          logDebug(`Skipping invalid storage entry: ${key}`);
        }
      }
      
      if (cleaned > 0) {
        logDebug(`Cleaned up ${cleaned} expired entries`);
      }
    } catch (error) {
      logError('Failed to cleanup expired entries', error);
    }
    
    return cleaned;
  }
}

/**
 * Global secure storage instance
 * 
 * @remarks
 * Use this singleton instance for general storage needs.
 * Create namespaced instances for user-specific or feature-specific data.
 * 
 * @example
 * ```typescript
 * import { secureStorage } from '@/utils/secureStorage';
 * 
 * // Store auth token
 * await secureStorage.set('authToken', token, { 
 *   encrypt: true,
 *   expiresIn: 3600000 
 * });
 * 
 * // Get auth token
 * const token = await secureStorage.get<string>('authToken');
 * ```
 * 
 * @public
 */
export const secureStorage = new SecureStorage();

/**
 * Clean up expired entries on page load
 * 
 * @internal
 */
if (typeof window !== 'undefined') {
  // Clean up expired entries on load
  secureStorage.cleanupExpired().catch(error => {
    logError('Failed to cleanup expired storage on load', error);
  });
  
  // Clean up expired entries periodically (every 5 minutes)
  setInterval(() => {
    secureStorage.cleanupExpired().catch(error => {
      logError('Failed to cleanup expired storage periodically', error);
    });
  }, 5 * 60 * 1000);
<<<<<<< HEAD
}

/**
 * Export types
 * 
 * @public
 */


=======
}

>>>>>>> 39fec766
<|MERGE_RESOLUTION|>--- conflicted
+++ resolved
@@ -1,669 +1,652 @@
-/**
- * Secure localStorage wrapper with encryption and expiration
- * 
- * @remarks
- * Provides a secure alternative to native localStorage with built-in:
- * - AES-GCM encryption for sensitive data
- * - Automatic data expiration
- * - Type-safe API with TypeScript
- * - Graceful degradation if encryption fails
- * - Namespace support for data isolation
- * 
- * ## Security Features
- * 
- * - **Encryption**: Uses Web Crypto API (AES-GCM 256-bit)
- * - **Expiration**: Automatic cleanup of expired data
- * - **Validation**: Type checking and data integrity
- * - **Privacy**: Sensitive data encrypted at rest
- * 
- * ## Usage Examples
- * 
- * ### Basic Storage
- * 
- * ```typescript
- * import { secureStorage } from '@/utils/secureStorage';
- * 
- * // Store data (automatically encrypted if sensitive)
- * secureStorage.set('authToken', token, { encrypt: true });
- * 
- * // Retrieve data
- * const token = secureStorage.get<string>('authToken');
- * 
- * // Remove data
- * secureStorage.remove('authToken');
- * ```
- * 
- * ### With Expiration
- * 
- * ```typescript
- * // Store with 1 hour expiration
- * secureStorage.set('sessionData', data, {
- *   encrypt: true,
- *   expiresIn: 3600000 // 1 hour in ms
- * });
- * 
- * // Data automatically removed after expiration
- * const data = secureStorage.get('sessionData'); // null after 1 hour
- * ```
- * 
- * ### Namespaced Storage
- * 
- * ```typescript
- * const userStorage = secureStorage.namespace('user:123');
- * userStorage.set('preferences', prefs);
- * userStorage.get('preferences');
- * ```
- * 
- * @packageDocumentation
- * @module utils/secureStorage
- * @public
- */
-
-import { logError, logDebug } from './logger';
-
-/**
- * Storage options for secure data
- * 
- * @public
- */
-export interface SecureStorageOptions {
-  /** Whether to encrypt the data (default: false) */
-  encrypt?: boolean;
-  
-  /** Time until expiration in milliseconds */
-  expiresIn?: number;
-  
-  /** Namespace for key isolation (default: none) */
-  namespace?: string;
-}
-
-/**
- * Internal stored data structure
- * 
- * @internal
- */
-interface StoredData<T = any> {
-  /** The actual data value */
-  value: T;
-  
-  /** Whether the data is encrypted */
-  encrypted: boolean;
-  
-  /** Expiration timestamp (Unix epoch ms) */
-  expiresAt?: number;
-  
-  /** Data version for migration */
-  version: number;
-}
-
-/**
- * Current storage format version
- * 
- * @internal
- */
-const STORAGE_VERSION = 1;
-
-/**
- * Encryption key identifier
- * 
- * @remarks
- * In production, this should be derived from user credentials
- * or stored securely. For now, using a stable key.
- * 
- * @internal
- */
-const ENCRYPTION_KEY_NAME = 'app-encryption-key';
-
-/**
- * Check if Web Crypto API is available
- * 
- * @returns True if crypto is available
- * 
- * @internal
- */
-<<<<<<< HEAD
-function isCryptoAvailable(): boolean { if (typeof window === "undefined") return false; if (!window.crypto) return false; if (!window.crypto.subtle) return false; return true; }
-=======
-function isCryptoAvailable(): boolean {
-  if (typeof window === 'undefined') return false;
-  if (!window.crypto) return false;
-  if (!window.crypto.subtle) return false;
-  return true;
-}
->>>>>>> 39fec766
-
-/**
- * Generate or retrieve encryption key
- * 
- * @remarks
- * Generates a new AES-GCM key or retrieves existing one from sessionStorage.
- * Key is regenerated on each session for security.
- * 
- * @returns CryptoKey for encryption/decryption
- * 
- * @internal
- */
-async function getEncryptionKey(): Promise<CryptoKey> {
-  if (!isCryptoAvailable()) {
-    throw new Error('Web Crypto API not available');
-  }
-  
-  // Generate new key for this session
-  // In production, derive from user password or secure source
-  const key = await window.crypto.subtle.generateKey(
-    {
-      name: 'AES-GCM',
-      length: 256
-    },
-    true, // extractable
-    ['encrypt', 'decrypt']
-  );
-  
-  return key;
-}
-
-/**
- * Encrypt data using AES-GCM
- * 
- * @param data - Data to encrypt (will be JSON stringified)
- * @returns Base64 encoded encrypted data with IV
- * 
- * @internal
- */
-async function encryptData(data: any): Promise<string> {
-  try {
-    const key = await getEncryptionKey();
-    const iv = window.crypto.getRandomValues(new Uint8Array(12));
-    
-    const encodedData = new TextEncoder().encode(JSON.stringify(data));
-    
-    const encryptedData = await window.crypto.subtle.encrypt(
-      {
-        name: 'AES-GCM',
-        iv
-      },
-      key,
-      encodedData
-    );
-    
-    // Combine IV and encrypted data
-    const combined = new Uint8Array(iv.length + encryptedData.byteLength);
-    combined.set(iv, 0);
-    combined.set(new Uint8Array(encryptedData), iv.length);
-    
-    // Convert to base64
-    return btoa(String.fromCharCode(...combined));
-  } catch (error) {
-    logError('Failed to encrypt data', error);
-    throw new Error('Encryption failed');
-  }
-}
-
-/**
- * Decrypt data using AES-GCM
- * 
- * @param encryptedData - Base64 encoded encrypted data with IV
- * @returns Decrypted and parsed data
- * 
- * @internal
- */
-async function decryptData(encryptedData: string): Promise<any> {
-  try {
-    const key = await getEncryptionKey();
-    
-    // Decode from base64
-    const combined = Uint8Array.from(atob(encryptedData), c => c.charCodeAt(0));
-    
-    // Extract IV and encrypted data
-    const iv = combined.slice(0, 12);
-    const data = combined.slice(12);
-    
-    const decryptedData = await window.crypto.subtle.decrypt(
-      {
-        name: 'AES-GCM',
-        iv
-      },
-      key,
-      data
-    );
-    
-    const decodedData = new TextDecoder().decode(decryptedData);
-    return JSON.parse(decodedData);
-  } catch (error) {
-    logError('Failed to decrypt data', error);
-    throw new Error('Decryption failed');
-  }
-}
-
-/**
- * Check if stored data has expired
- * 
- * @param data - Stored data with expiration info
- * @returns True if data has expired
- * 
- * @internal
- */
-function isExpired(data: StoredData): boolean {
-  if (!data.expiresAt) return false;
-  return Date.now() > data.expiresAt;
-}
-
-/**
- * Build namespaced key
- * 
- * @param key - Original key
- * @param namespace - Optional namespace
- * @returns Namespaced key
- * 
- * @internal
- */
-function buildKey(key: string, namespace?: string): string {
-  return namespace ? `${namespace}:${key}` : key;
-}
-
-/**
- * Secure storage class with encryption and expiration
- * 
- * @remarks
- * Main class providing secure localStorage wrapper functionality.
- * Automatically handles encryption, decryption, and expiration.
- * 
- * @public
- */
-export class SecureStorage {
-  private _namespace?: string;
-  
-  /**
-   * Create a new SecureStorage instance
-   * 
-   * @param namespace - Optional namespace for key isolation
-   */
-  constructor(namespace?: string) {
-    this._namespace = namespace;
-  }
-  
-  /**
-   * Store data securely
-   * 
-   * @remarks
-   * Stores data in localStorage with optional encryption and expiration.
-   * Falls back to unencrypted storage if encryption fails.
-   * 
-   * @param key - Storage key
-   * @param value - Data to store (any JSON-serializable value)
-   * @param options - Storage options (encryption, expiration)
-   * 
-   * @example
-   * ```typescript
-   * // Store encrypted token with 1 hour expiration
-   * secureStorage.set('authToken', token, {
-   *   encrypt: true,
-   *   expiresIn: 3600000
-   * });
-   * 
-   * // Store unencrypted preferences
-   * secureStorage.set('theme', 'dark');
-   * ```
-   * 
-   * @public
-   */
-  async set(key: string, value: any, options: SecureStorageOptions = {}): Promise<void> {
-    try {
-      const fullKey = buildKey(key, options.namespace || this._namespace);
-      
-      let dataToStore = value;
-      let encrypted = false;
-      
-      // Encrypt if requested and available
-      if (options.encrypt && isCryptoAvailable()) {
-        try {
-          dataToStore = await encryptData(value);
-          encrypted = true;
-        } catch (error) {
-          logError(`Failed to encrypt ${key}, storing unencrypted`, error);
-          // Fall back to unencrypted
-        }
-      }
-      
-      // Build stored data structure
-      const stored: StoredData = {
-        value: dataToStore,
-        encrypted,
-        version: STORAGE_VERSION
-      };
-      
-      // Add expiration if specified
-      if (options.expiresIn) {
-        stored.expiresAt = Date.now() + options.expiresIn;
-      }
-      
-      // Store in localStorage
-      localStorage.setItem(fullKey, JSON.stringify(stored));
-      
-      logDebug(`Stored ${fullKey}`, { encrypted, expiresIn: options.expiresIn });
-    } catch (error) {
-      logError(`Failed to store ${key}`, error);
-      throw error;
-    }
-  }
-  
-  /**
-   * Retrieve data from storage
-   * 
-   * @remarks
-   * Retrieves and optionally decrypts data from localStorage.
-   * Automatically removes expired data.
-   * 
-   * @param key - Storage key
-   * @param options - Storage options (namespace)
-   * @returns Stored data or null if not found/expired
-   * 
-   * @example
-   * ```typescript
-   * // Get stored token
-   * const token = secureStorage.get<string>('authToken');
-   * 
-   * // Get with type safety
-   * interface UserPrefs {
-   *   theme: string;
-   *   language: string;
-   * }
-   * const prefs = secureStorage.get<UserPrefs>('preferences');
-   * ```
-   * 
-   * @public
-   */
-  async get<T = any>(key: string, options: Pick<SecureStorageOptions, 'namespace'> = {}): Promise<T | null> {
-    try {
-      const fullKey = buildKey(key, options.namespace || this._namespace);
-      const stored = localStorage.getItem(fullKey);
-      
-      if (!stored) return null;
-      
-      const data: StoredData<T> = JSON.parse(stored);
-      
-      // Check expiration
-      if (isExpired(data)) {
-        logDebug(`Data expired for ${fullKey}, removing`);
-        this.remove(key, options);
-        return null;
-      }
-      
-      // Decrypt if needed
-      if (data.encrypted) {
-        try {
-          const decrypted = await decryptData(data.value as string);
-          return decrypted as T;
-        } catch (error) {
-          logError(`Failed to decrypt ${key}, removing`, error);
-          this.remove(key, options);
-          return null;
-        }
-      }
-      
-      return data.value;
-    } catch (error) {
-      logError(`Failed to retrieve ${key}`, error);
-      return null;
-    }
-  }
-  
-  /**
-   * Remove data from storage
-   * 
-   * @param key - Storage key
-   * @param options - Storage options (namespace)
-   * 
-   * @example
-   * ```typescript
-   * secureStorage.remove('authToken');
-   * ```
-   * 
-   * @public
-   */
-  remove(key: string, options: Pick<SecureStorageOptions, 'namespace'> = {}): void {
-    try {
-      const fullKey = buildKey(key, options.namespace || this._namespace);
-      localStorage.removeItem(fullKey);
-      logDebug(`Removed ${fullKey}`);
-    } catch (error) {
-      logError(`Failed to remove ${key}`, error);
-    }
-  }
-  
-  /**
-   * Check if key exists in storage
-   * 
-   * @param key - Storage key
-   * @param options - Storage options (namespace)
-   * @returns True if key exists and not expired
-   * 
-   * @example
-   * ```typescript
-   * if (secureStorage.has('authToken')) {
-   *   // Token exists
-   * }
-   * ```
-   * 
-   * @public
-   */
-  async has(key: string, options: Pick<SecureStorageOptions, 'namespace'> = {}): Promise<boolean> {
-    const value = await this.get(key, options);
-    return value !== null;
-  }
-  
-  /**
-   * Clear all storage data
-   * 
-   * @remarks
-   * If namespace is set, only clears data in that namespace.
-   * Otherwise clears entire localStorage.
-   * 
-   * @param options - Storage options (namespace)
-   * 
-   * @example
-   * ```typescript
-   * // Clear all data
-   * secureStorage.clear();
-   * 
-   * // Clear only namespaced data
-   * const userStorage = secureStorage.namespace('user:123');
-   * userStorage.clear();
-   * ```
-   * 
-   * @public
-   */
-  clear(options: Pick<SecureStorageOptions, 'namespace'> = {}): void {
-    try {
-      const namespace = options.namespace || this._namespace;
-      
-      if (namespace) {
-        // Clear only namespaced keys
-        const keys = this.keys(options);
-        keys.forEach(key => this.remove(key, options));
-        logDebug(`Cleared namespace ${namespace}`);
-      } else {
-        // Clear all localStorage
-        localStorage.clear();
-        logDebug('Cleared all storage');
-      }
-    } catch (error) {
-      logError('Failed to clear storage', error);
-    }
-  }
-  
-  /**
-   * Get all keys in storage
-   * 
-   * @remarks
-   * Returns keys optionally filtered by namespace.
-   * 
-   * @param options - Storage options (namespace)
-   * @returns Array of storage keys
-   * 
-   * @example
-   * ```typescript
-   * const allKeys = secureStorage.keys();
-   * const userKeys = secureStorage.keys({ namespace: 'user:123' });
-   * ```
-   * 
-   * @public
-   */
-  keys(options: Pick<SecureStorageOptions, 'namespace'> = {}): string[] {
-    try {
-      const namespace = options.namespace || this._namespace;
-      const allKeys: string[] = [];
-      
-      for (let i = 0; i < localStorage.length; i++) {
-        const key = localStorage.key(i);
-        if (key) {
-          if (namespace) {
-            // Filter by namespace
-            if (key.startsWith(`${namespace}:`)) {
-              allKeys.push(key.substring(namespace.length + 1));
-            }
-          } else {
-            allKeys.push(key);
-          }
-        }
-      }
-      
-      return allKeys;
-    } catch (error) {
-      logError('Failed to get keys', error);
-      return [];
-    }
-  }
-  
-  /**
-   * Create a namespaced storage instance
-   * 
-   * @remarks
-   * Creates a new SecureStorage instance with a namespace prefix.
-   * Useful for isolating data by user, session, or feature.
-   * 
-   * @param ns - Namespace prefix
-   * @returns New SecureStorage instance with namespace
-   * 
-   * @example
-   * ```typescript
-   * const userStorage = secureStorage.namespace('user:123');
-   * userStorage.set('preferences', prefs);
-   * 
-   * const sessionStorage = secureStorage.namespace('session:abc');
-   * sessionStorage.set('tempData', data);
-   * ```
-   * 
-   * @public
-   */
-  namespace(ns: string): SecureStorage {
-    return new SecureStorage(ns);
-  }
-  
-  /**
-   * Clean up expired entries
-   * 
-   * @remarks
-   * Scans all storage keys and removes expired entries.
-   * Should be called periodically (e.g., on app startup).
-   * 
-   * @example
-   * ```typescript
-   * // Clean up on app start
-   * await secureStorage.cleanupExpired();
-   * ```
-   * 
-   * @public
-   */
-  async cleanupExpired(): Promise<number> {
-    let cleaned = 0;
-    
-    try {
-      const keys = this.keys();
-      
-      for (const key of keys) {
-        try {
-          const fullKey = buildKey(key, this._namespace);
-          const stored = localStorage.getItem(fullKey);
-          
-          if (stored) {
-            const data: StoredData = JSON.parse(stored);
-            
-            if (isExpired(data)) {
-              this.remove(key);
-              cleaned++;
-            }
-          }
-        } catch (error) {
-          // Skip invalid entries
-          logDebug(`Skipping invalid storage entry: ${key}`);
-        }
-      }
-      
-      if (cleaned > 0) {
-        logDebug(`Cleaned up ${cleaned} expired entries`);
-      }
-    } catch (error) {
-      logError('Failed to cleanup expired entries', error);
-    }
-    
-    return cleaned;
-  }
-}
-
-/**
- * Global secure storage instance
- * 
- * @remarks
- * Use this singleton instance for general storage needs.
- * Create namespaced instances for user-specific or feature-specific data.
- * 
- * @example
- * ```typescript
- * import { secureStorage } from '@/utils/secureStorage';
- * 
- * // Store auth token
- * await secureStorage.set('authToken', token, { 
- *   encrypt: true,
- *   expiresIn: 3600000 
- * });
- * 
- * // Get auth token
- * const token = await secureStorage.get<string>('authToken');
- * ```
- * 
- * @public
- */
-export const secureStorage = new SecureStorage();
-
-/**
- * Clean up expired entries on page load
- * 
- * @internal
- */
-if (typeof window !== 'undefined') {
-  // Clean up expired entries on load
-  secureStorage.cleanupExpired().catch(error => {
-    logError('Failed to cleanup expired storage on load', error);
-  });
-  
-  // Clean up expired entries periodically (every 5 minutes)
-  setInterval(() => {
-    secureStorage.cleanupExpired().catch(error => {
-      logError('Failed to cleanup expired storage periodically', error);
-    });
-  }, 5 * 60 * 1000);
-<<<<<<< HEAD
-}
-
-/**
- * Export types
- * 
- * @public
- */
-
-
-=======
-}
-
->>>>>>> 39fec766
+/**
+ * Secure localStorage wrapper with encryption and expiration
+ * 
+ * @remarks
+ * Provides a secure alternative to native localStorage with built-in:
+ * - AES-GCM encryption for sensitive data
+ * - Automatic data expiration
+ * - Type-safe API with TypeScript
+ * - Graceful degradation if encryption fails
+ * - Namespace support for data isolation
+ * 
+ * ## Security Features
+ * 
+ * - **Encryption**: Uses Web Crypto API (AES-GCM 256-bit)
+ * - **Expiration**: Automatic cleanup of expired data
+ * - **Validation**: Type checking and data integrity
+ * - **Privacy**: Sensitive data encrypted at rest
+ * 
+ * ## Usage Examples
+ * 
+ * ### Basic Storage
+ * 
+ * ```typescript
+ * import { secureStorage } from '@/utils/secureStorage';
+ * 
+ * // Store data (automatically encrypted if sensitive)
+ * secureStorage.set('authToken', token, { encrypt: true });
+ * 
+ * // Retrieve data
+ * const token = secureStorage.get<string>('authToken');
+ * 
+ * // Remove data
+ * secureStorage.remove('authToken');
+ * ```
+ * 
+ * ### With Expiration
+ * 
+ * ```typescript
+ * // Store with 1 hour expiration
+ * secureStorage.set('sessionData', data, {
+ *   encrypt: true,
+ *   expiresIn: 3600000 // 1 hour in ms
+ * });
+ * 
+ * // Data automatically removed after expiration
+ * const data = secureStorage.get('sessionData'); // null after 1 hour
+ * ```
+ * 
+ * ### Namespaced Storage
+ * 
+ * ```typescript
+ * const userStorage = secureStorage.namespace('user:123');
+ * userStorage.set('preferences', prefs);
+ * userStorage.get('preferences');
+ * ```
+ * 
+ * @packageDocumentation
+ * @module utils/secureStorage
+ * @public
+ */
+
+import { logError, logDebug } from './logger';
+
+/**
+ * Storage options for secure data
+ * 
+ * @public
+ */
+export interface SecureStorageOptions {
+  /** Whether to encrypt the data (default: false) */
+  encrypt?: boolean;
+  
+  /** Time until expiration in milliseconds */
+  expiresIn?: number;
+  
+  /** Namespace for key isolation (default: none) */
+  namespace?: string;
+}
+
+/**
+ * Internal stored data structure
+ * 
+ * @internal
+ */
+interface StoredData<T = any> {
+  /** The actual data value */
+  value: T;
+  
+  /** Whether the data is encrypted */
+  encrypted: boolean;
+  
+  /** Expiration timestamp (Unix epoch ms) */
+  expiresAt?: number;
+  
+  /** Data version for migration */
+  version: number;
+}
+
+/**
+ * Current storage format version
+ * 
+ * @internal
+ */
+const STORAGE_VERSION = 1;
+
+/**
+ * Encryption key identifier
+ * 
+ * @remarks
+ * In production, this should be derived from user credentials
+ * or stored securely. For now, using a stable key.
+ * 
+ * @internal
+ */
+const ENCRYPTION_KEY_NAME = 'app-encryption-key';
+
+/**
+ * Check if Web Crypto API is available
+ * 
+ * @returns True if crypto is available
+ * 
+ * @internal
+ */
+function isCryptoAvailable(): boolean {
+  if (typeof window === 'undefined') return false;
+  if (!window.crypto) return false;
+  if (!window.crypto.subtle) return false;
+  return true;
+}
+
+/**
+ * Generate or retrieve encryption key
+ * 
+ * @remarks
+ * Generates a new AES-GCM key or retrieves existing one from sessionStorage.
+ * Key is regenerated on each session for security.
+ * 
+ * @returns CryptoKey for encryption/decryption
+ * 
+ * @internal
+ */
+async function getEncryptionKey(): Promise<CryptoKey> {
+  if (!isCryptoAvailable()) {
+    throw new Error('Web Crypto API not available');
+  }
+  
+  // Generate new key for this session
+  // In production, derive from user password or secure source
+  const key = await window.crypto.subtle.generateKey(
+    {
+      name: 'AES-GCM',
+      length: 256
+    },
+    true, // extractable
+    ['encrypt', 'decrypt']
+  );
+  
+  return key;
+}
+
+/**
+ * Encrypt data using AES-GCM
+ * 
+ * @param data - Data to encrypt (will be JSON stringified)
+ * @returns Base64 encoded encrypted data with IV
+ * 
+ * @internal
+ */
+async function encryptData(data: any): Promise<string> {
+  try {
+    const key = await getEncryptionKey();
+    const iv = window.crypto.getRandomValues(new Uint8Array(12));
+    
+    const encodedData = new TextEncoder().encode(JSON.stringify(data));
+    
+    const encryptedData = await window.crypto.subtle.encrypt(
+      {
+        name: 'AES-GCM',
+        iv
+      },
+      key,
+      encodedData
+    );
+    
+    // Combine IV and encrypted data
+    const combined = new Uint8Array(iv.length + encryptedData.byteLength);
+    combined.set(iv, 0);
+    combined.set(new Uint8Array(encryptedData), iv.length);
+    
+    // Convert to base64
+    return btoa(String.fromCharCode(...combined));
+  } catch (error) {
+    logError('Failed to encrypt data', error);
+    throw new Error('Encryption failed');
+  }
+}
+
+/**
+ * Decrypt data using AES-GCM
+ * 
+ * @param encryptedData - Base64 encoded encrypted data with IV
+ * @returns Decrypted and parsed data
+ * 
+ * @internal
+ */
+async function decryptData(encryptedData: string): Promise<any> {
+  try {
+    const key = await getEncryptionKey();
+    
+    // Decode from base64
+    const combined = Uint8Array.from(atob(encryptedData), c => c.charCodeAt(0));
+    
+    // Extract IV and encrypted data
+    const iv = combined.slice(0, 12);
+    const data = combined.slice(12);
+    
+    const decryptedData = await window.crypto.subtle.decrypt(
+      {
+        name: 'AES-GCM',
+        iv
+      },
+      key,
+      data
+    );
+    
+    const decodedData = new TextDecoder().decode(decryptedData);
+    return JSON.parse(decodedData);
+  } catch (error) {
+    logError('Failed to decrypt data', error);
+    throw new Error('Decryption failed');
+  }
+}
+
+/**
+ * Check if stored data has expired
+ * 
+ * @param data - Stored data with expiration info
+ * @returns True if data has expired
+ * 
+ * @internal
+ */
+function isExpired(data: StoredData): boolean {
+  if (!data.expiresAt) return false;
+  return Date.now() > data.expiresAt;
+}
+
+/**
+ * Build namespaced key
+ * 
+ * @param key - Original key
+ * @param namespace - Optional namespace
+ * @returns Namespaced key
+ * 
+ * @internal
+ */
+function buildKey(key: string, namespace?: string): string {
+  return namespace ? `${namespace}:${key}` : key;
+}
+
+/**
+ * Secure storage class with encryption and expiration
+ * 
+ * @remarks
+ * Main class providing secure localStorage wrapper functionality.
+ * Automatically handles encryption, decryption, and expiration.
+ * 
+ * @public
+ */
+export class SecureStorage {
+  private _namespace?: string;
+  
+  /**
+   * Create a new SecureStorage instance
+   * 
+   * @param namespace - Optional namespace for key isolation
+   */
+  constructor(namespace?: string) {
+    this._namespace = namespace;
+  }
+  
+  /**
+   * Store data securely
+   * 
+   * @remarks
+   * Stores data in localStorage with optional encryption and expiration.
+   * Falls back to unencrypted storage if encryption fails.
+   * 
+   * @param key - Storage key
+   * @param value - Data to store (any JSON-serializable value)
+   * @param options - Storage options (encryption, expiration)
+   * 
+   * @example
+   * ```typescript
+   * // Store encrypted token with 1 hour expiration
+   * secureStorage.set('authToken', token, {
+   *   encrypt: true,
+   *   expiresIn: 3600000
+   * });
+   * 
+   * // Store unencrypted preferences
+   * secureStorage.set('theme', 'dark');
+   * ```
+   * 
+   * @public
+   */
+  async set(key: string, value: any, options: SecureStorageOptions = {}): Promise<void> {
+    try {
+      const fullKey = buildKey(key, options.namespace || this._namespace);
+      
+      let dataToStore = value;
+      let encrypted = false;
+      
+      // Encrypt if requested and available
+      if (options.encrypt && isCryptoAvailable()) {
+        try {
+          dataToStore = await encryptData(value);
+          encrypted = true;
+        } catch (error) {
+          logError(`Failed to encrypt ${key}, storing unencrypted`, error);
+          // Fall back to unencrypted
+        }
+      }
+      
+      // Build stored data structure
+      const stored: StoredData = {
+        value: dataToStore,
+        encrypted,
+        version: STORAGE_VERSION
+      };
+      
+      // Add expiration if specified
+      if (options.expiresIn) {
+        stored.expiresAt = Date.now() + options.expiresIn;
+      }
+      
+      // Store in localStorage
+      localStorage.setItem(fullKey, JSON.stringify(stored));
+      
+      logDebug(`Stored ${fullKey}`, { encrypted, expiresIn: options.expiresIn });
+    } catch (error) {
+      logError(`Failed to store ${key}`, error);
+      throw error;
+    }
+  }
+  
+  /**
+   * Retrieve data from storage
+   * 
+   * @remarks
+   * Retrieves and optionally decrypts data from localStorage.
+   * Automatically removes expired data.
+   * 
+   * @param key - Storage key
+   * @param options - Storage options (namespace)
+   * @returns Stored data or null if not found/expired
+   * 
+   * @example
+   * ```typescript
+   * // Get stored token
+   * const token = secureStorage.get<string>('authToken');
+   * 
+   * // Get with type safety
+   * interface UserPrefs {
+   *   theme: string;
+   *   language: string;
+   * }
+   * const prefs = secureStorage.get<UserPrefs>('preferences');
+   * ```
+   * 
+   * @public
+   */
+  async get<T = any>(key: string, options: Pick<SecureStorageOptions, 'namespace'> = {}): Promise<T | null> {
+    try {
+      const fullKey = buildKey(key, options.namespace || this._namespace);
+      const stored = localStorage.getItem(fullKey);
+      
+      if (!stored) return null;
+      
+      const data: StoredData<T> = JSON.parse(stored);
+      
+      // Check expiration
+      if (isExpired(data)) {
+        logDebug(`Data expired for ${fullKey}, removing`);
+        this.remove(key, options);
+        return null;
+      }
+      
+      // Decrypt if needed
+      if (data.encrypted) {
+        try {
+          const decrypted = await decryptData(data.value as string);
+          return decrypted as T;
+        } catch (error) {
+          logError(`Failed to decrypt ${key}, removing`, error);
+          this.remove(key, options);
+          return null;
+        }
+      }
+      
+      return data.value;
+    } catch (error) {
+      logError(`Failed to retrieve ${key}`, error);
+      return null;
+    }
+  }
+  
+  /**
+   * Remove data from storage
+   * 
+   * @param key - Storage key
+   * @param options - Storage options (namespace)
+   * 
+   * @example
+   * ```typescript
+   * secureStorage.remove('authToken');
+   * ```
+   * 
+   * @public
+   */
+  remove(key: string, options: Pick<SecureStorageOptions, 'namespace'> = {}): void {
+    try {
+      const fullKey = buildKey(key, options.namespace || this._namespace);
+      localStorage.removeItem(fullKey);
+      logDebug(`Removed ${fullKey}`);
+    } catch (error) {
+      logError(`Failed to remove ${key}`, error);
+    }
+  }
+  
+  /**
+   * Check if key exists in storage
+   * 
+   * @param key - Storage key
+   * @param options - Storage options (namespace)
+   * @returns True if key exists and not expired
+   * 
+   * @example
+   * ```typescript
+   * if (secureStorage.has('authToken')) {
+   *   // Token exists
+   * }
+   * ```
+   * 
+   * @public
+   */
+  async has(key: string, options: Pick<SecureStorageOptions, 'namespace'> = {}): Promise<boolean> {
+    const value = await this.get(key, options);
+    return value !== null;
+  }
+  
+  /**
+   * Clear all storage data
+   * 
+   * @remarks
+   * If namespace is set, only clears data in that namespace.
+   * Otherwise clears entire localStorage.
+   * 
+   * @param options - Storage options (namespace)
+   * 
+   * @example
+   * ```typescript
+   * // Clear all data
+   * secureStorage.clear();
+   * 
+   * // Clear only namespaced data
+   * const userStorage = secureStorage.namespace('user:123');
+   * userStorage.clear();
+   * ```
+   * 
+   * @public
+   */
+  clear(options: Pick<SecureStorageOptions, 'namespace'> = {}): void {
+    try {
+      const namespace = options.namespace || this._namespace;
+      
+      if (namespace) {
+        // Clear only namespaced keys
+        const keys = this.keys(options);
+        keys.forEach(key => this.remove(key, options));
+        logDebug(`Cleared namespace ${namespace}`);
+      } else {
+        // Clear all localStorage
+        localStorage.clear();
+        logDebug('Cleared all storage');
+      }
+    } catch (error) {
+      logError('Failed to clear storage', error);
+    }
+  }
+  
+  /**
+   * Get all keys in storage
+   * 
+   * @remarks
+   * Returns keys optionally filtered by namespace.
+   * 
+   * @param options - Storage options (namespace)
+   * @returns Array of storage keys
+   * 
+   * @example
+   * ```typescript
+   * const allKeys = secureStorage.keys();
+   * const userKeys = secureStorage.keys({ namespace: 'user:123' });
+   * ```
+   * 
+   * @public
+   */
+  keys(options: Pick<SecureStorageOptions, 'namespace'> = {}): string[] {
+    try {
+      const namespace = options.namespace || this._namespace;
+      const allKeys: string[] = [];
+      
+      for (let i = 0; i < localStorage.length; i++) {
+        const key = localStorage.key(i);
+        if (key) {
+          if (namespace) {
+            // Filter by namespace
+            if (key.startsWith(`${namespace}:`)) {
+              allKeys.push(key.substring(namespace.length + 1));
+            }
+          } else {
+            allKeys.push(key);
+          }
+        }
+      }
+      
+      return allKeys;
+    } catch (error) {
+      logError('Failed to get keys', error);
+      return [];
+    }
+  }
+  
+  /**
+   * Create a namespaced storage instance
+   * 
+   * @remarks
+   * Creates a new SecureStorage instance with a namespace prefix.
+   * Useful for isolating data by user, session, or feature.
+   * 
+   * @param ns - Namespace prefix
+   * @returns New SecureStorage instance with namespace
+   * 
+   * @example
+   * ```typescript
+   * const userStorage = secureStorage.namespace('user:123');
+   * userStorage.set('preferences', prefs);
+   * 
+   * const sessionStorage = secureStorage.namespace('session:abc');
+   * sessionStorage.set('tempData', data);
+   * ```
+   * 
+   * @public
+   */
+  namespace(ns: string): SecureStorage {
+    return new SecureStorage(ns);
+  }
+  
+  /**
+   * Clean up expired entries
+   * 
+   * @remarks
+   * Scans all storage keys and removes expired entries.
+   * Should be called periodically (e.g., on app startup).
+   * 
+   * @example
+   * ```typescript
+   * // Clean up on app start
+   * await secureStorage.cleanupExpired();
+   * ```
+   * 
+   * @public
+   */
+  async cleanupExpired(): Promise<number> {
+    let cleaned = 0;
+    
+    try {
+      const keys = this.keys();
+      
+      for (const key of keys) {
+        try {
+          const fullKey = buildKey(key, this._namespace);
+          const stored = localStorage.getItem(fullKey);
+          
+          if (stored) {
+            const data: StoredData = JSON.parse(stored);
+            
+            if (isExpired(data)) {
+              this.remove(key);
+              cleaned++;
+            }
+          }
+        } catch (error) {
+          // Skip invalid entries
+          logDebug(`Skipping invalid storage entry: ${key}`);
+        }
+      }
+      
+      if (cleaned > 0) {
+        logDebug(`Cleaned up ${cleaned} expired entries`);
+      }
+    } catch (error) {
+      logError('Failed to cleanup expired entries', error);
+    }
+    
+    return cleaned;
+  }
+}
+
+/**
+ * Global secure storage instance
+ * 
+ * @remarks
+ * Use this singleton instance for general storage needs.
+ * Create namespaced instances for user-specific or feature-specific data.
+ * 
+ * @example
+ * ```typescript
+ * import { secureStorage } from '@/utils/secureStorage';
+ * 
+ * // Store auth token
+ * await secureStorage.set('authToken', token, { 
+ *   encrypt: true,
+ *   expiresIn: 3600000 
+ * });
+ * 
+ * // Get auth token
+ * const token = await secureStorage.get<string>('authToken');
+ * ```
+ * 
+ * @public
+ */
+export const secureStorage = new SecureStorage();
+
+/**
+ * Clean up expired entries on page load
+ * 
+ * @internal
+ */
+if (typeof window !== 'undefined') {
+  // Clean up expired entries on load
+  secureStorage.cleanupExpired().catch(error => {
+    logError('Failed to cleanup expired storage on load', error);
+  });
+  
+  // Clean up expired entries periodically (every 5 minutes)
+  setInterval(() => {
+    secureStorage.cleanupExpired().catch(error => {
+      logError('Failed to cleanup expired storage periodically', error);
+    });
+  }, 5 * 60 * 1000);
+}