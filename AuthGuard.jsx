﻿/**
 * @fileoverview Authentication guard component for Financial $hift
 * @description Protects routes by checking user authentication status,
 * displays loading and error states appropriately
 */

import React, { useState, useEffect } from 'react';
// TEMP: Commented out to prevent SDK initialization redirect in development
// import { User } from '@/api/entities';
import { Card, CardContent } from '@/ui/card.jsx';
import { Loader2, AlertCircle } from 'lucide-react';

/**
 * Authentication state type definition
 * @typedef {Object} AuthState
 * @property {boolean} isLoading - Whether auth check is in progress
 * @property {boolean} isAuthenticated - Whether user is authenticated
 * @property {Object|null} user - User object if authenticated
 * @property {string|null} error - Error message if auth failed
 */

/**
 * Authentication Guard Component
 * @component
 * @param {Object} props - Component props
 * @param {React.ReactNode} props.children - Protected content to render when authenticated
 * @returns {JSX.Element} Loading state, error state, or protected children
 */
export default function AuthGuard({ children }) {
    const [authState, setAuthState] = useState({ 
        isLoading: true, 
        isAuthenticated: false, 
        user: null,
        error: null 
    });

    useEffect(() => {
        // TEMP: Skip auth check in development mode
        // Since we're bypassing authentication with `if (false && ...)` below,
        // we don't need to call User.me() which would trigger SDK initialization
        setAuthState({
            isLoading: false,
            isAuthenticated: true, // Fake authenticated state for development
            user: { id: 'dev-user', email: 'dev@example.com' },
            error: null
        });
        
        /* ORIGINAL AUTH CHECK - Commented out for development
        const checkAuth = async () => {
            try {
                const user = await User.me();
                setAuthState({
                    isLoading: false,
                    isAuthenticated: true,
                    user,
                    error: null
                });
            } catch (error) {
                // Handle authentication errors gracefully
                console.warn('Authentication check failed:', error);
                setAuthState({
                    isLoading: false,
                    isAuthenticated: false,
                    user: null,
                    error: error.message
                });
            }
        };
        
        checkAuth();
        */
<<<<<<< HEAD
    }, []);

    if (authState.isLoading) {
=======
    }, []);    if (authState.isLoading) {
>>>>>>> 41011eed
        return (
            <div className="min-h-screen bg-background flex items-center justify-center">
                <Card className="w-full max-w-md border shadow-xl bg-card backdrop-blur-sm">
                    <CardContent className="p-8 text-center">
                        <Loader2 className="h-8 w-8 animate-spin mx-auto mb-4 text-primary" />
                        <h2 className="text-lg font-semibold text-foreground mb-2">Loading Financial $hift</h2>
                        <p className="text-muted-foreground">Setting up your financial dashboard...</p>
                    </CardContent>
                </Card>
            </div>
        );
    }

    // TEMP: Bypass authentication for development
    if (false && !authState.isAuthenticated) {
        return (
            <div className="min-h-screen bg-background flex items-center justify-center">
                <Card className="w-full max-w-md border shadow-xl bg-card backdrop-blur-sm">
                    <CardContent className="p-8 text-center">
                        <AlertCircle className="h-8 w-8 mx-auto mb-4 text-amber-600 dark:text-amber-400" />
                        <h2 className="text-lg font-semibold text-foreground mb-2">Authentication Required</h2>
                        <p className="text-muted-foreground mb-4">Please log in to access your financial dashboard.</p>
                        {authState.error && (
                            <p className="text-sm text-destructive bg-destructive/10 p-2 rounded">
                                Error: {authState.error}
                            </p>
                        )}
                    </CardContent>
                </Card>
            </div>
        );
    }

    return children;
}<|MERGE_RESOLUTION|>--- conflicted
+++ resolved
@@ -5,6 +5,8 @@
  */
 
 import React, { useState, useEffect } from 'react';
+// TEMP: Commented out to prevent SDK initialization redirect in development
+// import { User } from '@/api/entities';
 // TEMP: Commented out to prevent SDK initialization redirect in development
 // import { User } from '@/api/entities';
 import { Card, CardContent } from '@/ui/card.jsx';
@@ -46,6 +48,17 @@
         });
         
         /* ORIGINAL AUTH CHECK - Commented out for development
+        // TEMP: Skip auth check in development mode
+        // Since we're bypassing authentication with `if (false && ...)` below,
+        // we don't need to call User.me() which would trigger SDK initialization
+        setAuthState({
+            isLoading: false,
+            isAuthenticated: true, // Fake authenticated state for development
+            user: { id: 'dev-user', email: 'dev@example.com' },
+            error: null
+        });
+        
+        /* ORIGINAL AUTH CHECK - Commented out for development
         const checkAuth = async () => {
             try {
                 const user = await User.me();
@@ -67,15 +80,12 @@
             }
         };
         
+        
         checkAuth();
         */
-<<<<<<< HEAD
     }, []);
 
     if (authState.isLoading) {
-=======
-    }, []);    if (authState.isLoading) {
->>>>>>> 41011eed
         return (
             <div className="min-h-screen bg-background flex items-center justify-center">
                 <Card className="w-full max-w-md border shadow-xl bg-card backdrop-blur-sm">
@@ -89,6 +99,8 @@
         );
     }
 
+    // TEMP: Bypass authentication for development
+    if (false && !authState.isAuthenticated) {
     // TEMP: Bypass authentication for development
     if (false && !authState.isAuthenticated) {
         return (
